[[source]]

url = "https://pypi.python.org/simple"
verify_ssl = true
name = "pypi"


[packages]

numpy = "*"
scipy = "*"
cython = "*"
scikit-learn = "*"
astropy = "*"
h5py = "*"
corner = "*"
tqdm = "*"
pyyaml = "*"
<<<<<<< HEAD
emcee = "==3.0rc2"
=======
emcee = "*"
>>>>>>> aafc015e


[dev-packages]

sphinx = "*"
sphinx-rtd-theme = "*"
graphviz = "*"
pytest = "*"<|MERGE_RESOLUTION|>--- conflicted
+++ resolved
@@ -16,11 +16,7 @@
 corner = "*"
 tqdm = "*"
 pyyaml = "*"
-<<<<<<< HEAD
 emcee = "==3.0rc2"
-=======
-emcee = "*"
->>>>>>> aafc015e
 
 
 [dev-packages]
