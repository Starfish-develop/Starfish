--- conflicted
+++ resolved
@@ -1,5 +1,5 @@
-\documentclass[preprint]{aastex} 
-%\documentclass[iop,floatfix]{emulateapj} 
+%\documentclass[preprint]{aastex} 
+\documentclass[iop,floatfix]{emulateapj} 
 
 \usepackage[breaklinks,colorlinks,urlcolor=blue,citecolor=blue,linkcolor=blue]{hyperref}
 \usepackage{graphicx}
@@ -20,6 +20,22 @@
 
 \newcommand{\kms}{ \textrm{km s}^{-1} }
 
+%\vt stands for ``vector theta''
+\newcommand{\vt}{ {\bm \theta}}
+\newcommand{\vT}{ {\bm \Theta}}
+\newcommand{\vg}{\vt_{\star, {\rm grid}}}
+\newcommand{\vpp}{\vt_{\star, {\rm post}}}
+\newcommand{\finst}{f_{\lambda, {\rm inst}}}
+\newcommand{\fsynth}{f_{\lambda, {\rm synth}}}
+\newcommand{\vN}{\vt_{\rm N}}
+\newcommand{\vtstar}{\vt_{\star}}
+\newcommand{\vtcheb}{\vt_{\rm Cheb}}
+\newcommand{\vtglobal}{\vt_{\rm global}}
+\newcommand{\vtorder}[1]{\vt_{{\rm order}_{#1}}}
+\newcommand{\vtorders}{\vt_{\rm orders}}
+\newcommand{\vtline}[1]{\vt_{{\rm line}_{#1}}}
+\newcommand{\vtlines}{\vt_{\rm lines}}
+\newcommand{\vtcov}{\vt_{\rm cov}}
 \newcommand{\vM}{\mathsf{M}}
 \newcommand{\vD}{\mathsf{D}}
 \newcommand{\vR}{\mathsf{R}}
@@ -203,56 +219,32 @@
 
 \subsection{Generating a Model Spectrum \label{subsec:synthetic}}
 
-There are various approaches to synthesizing a spectrum, $\flam$, for a specific set of model
-parameters, $\fundamentalParameters$.  In an ideal case, a model stellar atmosphere is constructed and then 
+There are various approaches to synthesizing a spectrum, $f_{\lambda}$, for a specific set of model
+parameters, $\vt_{\ast}$.  In an ideal case, a model stellar atmosphere is constructed and then 
 subsequently processed through a radiative transfer code \citep[e.g.,][]{kurucz93,hauschildt99}.  
 However, in general this approach is still computationally prohibitive for any iterative method of 
 probabilistic inference.  One partial compromise is to interpolate over a library of atmosphere 
-<<<<<<< HEAD
-structures that were pre-computed for a discrete grid of parameter values, $\{\vt_{\ast}\}^{\rm 
-grid}$, for some arbitrary $\vt_{\ast}$, and then perform a radiative transfer calculation with 
-that interpolated atmosphere to synthesize $f_{\lambda}$ \citep[e.g., as for {\tt 
+structures that were pre-computed for a discrete grid of parameter values, $\gridParameters$, for some arbitrary $\fundamentalParameters$, and then perform a radiative transfer calculation with 
+that interpolated atmosphere to synthesize $\flam$ \citep[e.g., as for {\tt 
 SME};][]{valenti96}.  A more common variant is to instead rely on interpolation over a library of 
-pre-synthesized model spectra, $f_{\lambda}(\{\vt_{\ast}\}^{\rm grid})$ \citep[e.g.,][]{castelli04,
+pre-synthesized model spectra, $\flam(\gridParameters)$ \citep[e.g.,][]{castelli04,
 allard12,husser13}.  While technically the former approach is most similar to the ideal case, the 
 computational cost of repeated spectral synthesis is sufficiently high to make a detailed 
 exploration of parameter space (particularly for data with a large spectral range) considerably 
 less appealing.  A related, but different approach is to eschew forward modeling entirely (and 
 therefore repeated spectral syntheses and/or library interpolations), and instead evaluate the 
 models only at the discrete grid points of the library.  Then, these discretized samples of the 
-posterior probability density can be interpolated to an arbitrary $\vt_{\ast}$ to construct 
+posterior probability density can be interpolated to an arbitrary $\fundamentalParameters$ to construct 
 appropriate confidence intervals \citep[similar to the method of {\tt SPC};][]{buchhave12}.  The 
 difficulty with this latter approach is that the parameter uncertainties can be smaller than the 
 grid spacing; in that case, there is valid concern that this interpolation might not accurately 
 recover intrinsic parameter degeneracies.
 
 Here we opt to take the computationally expedient approach that employs a library of model spectra, 
-$f_{\lambda}(\{\vt_{\ast}\}^{\rm grid})$, where $\vt_{\ast} = [T_{\rm eff}, \,\, \log{g}, \,\, Z]$ 
+$\flam(\gridParameters)$, where $\vt_{\ast} = [T_{\rm eff}, \,\, \log{g}, \,\, Z]$ 
 (in practice, the metallicity $Z$ is often parameterized by [Fe/H]).  However, it is worth noting 
 that the techniques we will develop are applicable to {\it any} reasonable ``front-end" that 
 generates a model spectrum.  In our adopted approach, the model spectrum for an arbitrary 
-=======
-structures that were pre-computed for a discrete grid of parameter values, $\gridParameters$, for some arbitrary $\fundamentalParameters$, and then perform a radiative transfer calculation with 
-that interpolated atmosphere to synthesize $\flam$ \citep[e.g., as for SME;][]{valenti96}.  A more 
-common variant is to instead rely on interpolation over a library of pre-synthesized model spectra, 
-$\flam(\gridParameters)$ \citep[e.g.,][]{castelli04,allard12,husser13}.  While 
-technically the former approach is most similar to the ideal case, the computational cost of 
-repeated spectral synthesis is sufficiently high to make a detailed exploration of parameter space 
-(particularly for data with a large spectral range) considerably less appealing.  A related, but 
-different approach is to eschew forward modeling entirely (and therefore repeated spectral 
-syntheses and/or library interpolations), and instead evaluate the models only at the discrete grid 
-points of the library.  Then, these discretized samples of the posterior probability density can be 
-interpolated to an arbitrary $\fundamentalParameters$ to construct appropriate confidence intervals 
-\citep[e.g., the method of SPC;][]{buchhave12}.  The difficulty with this latter approach is that the 
-parameter uncertainties can be smaller than the grid spacing; in that case, there is valid concern 
-that this interpolation might not accurately recover intrinsic parameter degeneracies.
-
-Here we opt to take the computationally expedient approach that employs a library of model spectra, 
-$\flam(\gridParameters)$, where $\fundamentalParameters = [T_{\rm eff}, \,\, \log{g}, \,\, Z]$ 
-(in practice, the metallicity $Z$ is often parameterized by the iron abundance, [Fe/H]).  However, 
-it is worth noting that the techniques we will develop are applicable to {\it any} approach for 
-generating a model spectrum.  In our adopted approach, the model spectrum for an arbitrary 
->>>>>>> acf0304d
 $\vt_{\ast}$ must be interpolated from among the spectral library, 
 \begin{equation}
 \flam(\gridParameters) \leadsto \flam(\fundamentalParameters),
@@ -263,11 +255,11 @@
 is critical.  In practice, a simple tri-linear interpolation is suitably fast, but introduces an 
 undesireable level of inaccuracy (particularly in the $Z$ dimension).  The interpolation quality 
 can be empirically estimated by performing the operation in Eq.~\ref{eqn:interp} across a 
-calculated location in $\gridParameters$, and then comparing the interpolated spectrum 
+calculated location in $\{\vt_{\ast}\}^{\rm grid}$, and then comparing the interpolated spectrum 
 with the corresponding library spectrum.  After an extensive exploration of such calculations 
 \citep[see also][]{husser12}, we concluded that the best combination of speed and accuracy can be 
 achieved by pre-computing a {\it refined} spectral library using a cubic spline interpolation with 
-a $\gridParameters$ spacing of [20\,K, 0.1\,dex, 0.1\,dex], and then performing 
+a $\{\vt_{\ast}\}^{\rm grid}$ spacing of [20\,K, 0.1\,dex, 0.1\,dex], and then performing 
 tri-linear interpolation over that refined grid.  Overall, this interpolation technique is found to 
 be accurate within a few percent per high resolution model pixel.  Ideally, this pre-interpolation 
 could be avoided if the spectral library was computed over a refined grid (with a substantial 
@@ -279,28 +271,17 @@
 
 \subsection{Post-Processing} \label{subsec:postprocess}
 
-<<<<<<< HEAD
-Generally, the ``raw" model spectrum $f_{\lambda}(\vt_{\ast})$ is highly over-sampled compared to a 
-typical observed spectrum, and does not account for several additional observational and 
-=======
 Generally, the ``raw" model spectrum $\flam(\fundamentalParameters)$ will be highly over-sampled compared 
 to a typical observed spectrum, and does not account for several additional observational and 
->>>>>>> acf0304d
 instrumental effects that become important in comparisons with real data.  Therefore, a certain 
 amount of post-processing is required before assessing the model quality.  We treat that 
 post-processing in two stages: the first deals with an additional set of ``observational" 
 parameters, $\observationalParameters$, that incorporate dynamical effects, geometry, and the relative 
 location of the target, while the second employs a suite of nuisance (hyper-)parameters, $\Cheb$, designed to mitigate an imperfect data calibration.
 
-<<<<<<< HEAD
-We can further divide $\vt_{\rm obs}$ into those parameters that impact the model primarily in the 
-spectral or flux dimensions; $\vt_{\rm obs} = [\vt_{{\rm obs,} v}, \,\, \vt_{{\rm obs,} f}]$.  For 
-the former, we consider three kernels that contribute to the observed line-of-sight velocity 
-=======
 We can further divide $\observationalParameters$ into those parameters that impact the model primarily in the 
 spectral or flux dimensions; $\observationalParameters = [\vt_{\rm obs, v}, \,\, \vt_{\rm obs, f}]$.  For the 
 former, we consider three kernels that contribute to the observed line-of-sight velocity 
->>>>>>> acf0304d
 distribution function, $\varphi_v$.  The first, $\mathcal{F}_v^{\rm inst}$, treats the instrumental 
 spectral broadening.  For illustrative purposes we assume $\mathcal{F}_v^{\rm inst}$ is a Gaussian 
 with a mean at $v = 0$ and a constant width $\sigma_v$ at all $\lambda$, although more 
@@ -539,28 +520,6 @@
 values of a pair of pixels (on $\lambda_i$ and $\lambda_j$), and not simply the distance between 
 them ($r_{ij}$).  
 
-\begin{figure*}[!htb]
-\begin{center}
-  \includegraphics{figs/badlines.pdf}
-  \caption{A collection of spectral lines which have imperfect model fits.
-    From left to right: \textbf{Class 0} The majority of spectral lines
-    ($\gtrsim 60$\%) will have minor differences in strength between data and
-    model spectrum, which produce low-amplitude correlations in the residuals
-    on the length scale of the width of a typical spectral line.  \textbf{Class
-    I}: Sometimes ($\lesssim 5$\% of all lines), a missing opacity source in
-    the model (in this case a line-blended \ion{Ca}{2}) leaves a large, highly correlated
-    patch of negative residuals.  \textbf{Class II}: Sometimes ($\lesssim 5$\%
-    of all lines), an extraneous line in the model leaves a large, highly
-    correlated patch of positive residuals.  \textbf{Class III}: If the line strengths are
-    substantially discrepant ($\lesssim 10$\% of all lines), there will be many
-    correlated residuals of moderate amplitude.  The difficulty
-    with class III lines is that for any specific line, there might exist a
-    $\vtstar$ that will fit the line, but there does not exist a $\vtstar$ that
-    will properly fit \emph{all} the lines.}
-\label{fig:badlines}
-\end{center}
-\end{figure*}
-
 Assuming that these local residuals are produced primarily by pathological differences in the 
 spectral line strength (rather than shape or center), a simple Gaussian is a reasonable residual 
 model.  In that case, the $k^{\rm th}$ such local residual can be described as
@@ -570,25 +529,19 @@
 with an amplitude $a_k$, a mean wavelength $\mu_k$, and a width $\sigma_k$.  Following 
 Eq.~\ref{eqn:expectation}, the kernel that describes the covariance of any two pixels related to 
 the $k^{\rm th}$ residual region is
-<<<<<<< HEAD
-\begin{equation}
-  \mathcal{K}_k(\lambda_i, \lambda_j | a_k, \mu_k, \sigma_k) = 
-=======
 \begin{multline}
   \Klocal(\lambda_i, \lambda_j | a_k, \mu_k, \sigma_k) = \\
->>>>>>> acf0304d
   \frac{1}{2\pi} \left(\frac{a_k}{\sigma_k}\right)^2 \exp \left [ - \, \frac{r^2(\lambda_i, \mu_k) + r^2(\lambda_j, \mu_k)}{2 \sigma_k^2}\right ].
 \label{eqn:klocal}
-\end{equation}
+\end{multline}
 We again taper this kernel with a Hann window (Eq.~\ref{eqn:Hann}) to ensure computational 
 efficiency with a sparse covariance matrix; in this case, the truncation distance $r_0$ can be set 
-<<<<<<< HEAD
 to some multiple of the Gaussian width (we set $r_0 = 4\sigma_k$).  Figure \ref{fig:region} 
 demonstrates how this non-stationary Gaussian kernel generates a localized region of enhanced 
 variance that successfully mimics the kind of residuals produced by an inaccurate spectral line 
 model.  These kernels down-weight the influence of such strong residuals in the likelihood 
 calculation, mitigating any potential bias they might induce on inferences of the interesting 
-parameters ($\vt$).  In essence, this is a robust, flexible, and unbiased method for (correlated) 
+parameters ($\stellarParameters$).  In essence, this is a robust, flexible, and unbiased method for (correlated) 
 outlier rejection that preserves the integrity of the probabilistic framework being developed (as 
 opposed to manual or threshold-based clipping or masking).  
 
@@ -603,44 +556,15 @@
 \end{figure*}
 
 \comm{These local kernels can be further modified to account for more complex residual structures.  For 
-=======
-to some multiple of the Gaussian width (we set $r_0 = 4\sigma_k$).  
-Figure \ref{fig:region} demonstrates how this non-stationary Gaussian 
-kernel generates a localized region of enhanced variance that successfully mimics the kind of 
-residuals produced by an inaccurate spectral line model.  In effect, these kernels down-weight the 
-influence of such strong residuals in the likelihood calculation, mitigating any potential bias 
-they might induce on inferences of the interesting parameters ($\stellarParameters$).  In essence, this is a 
-robust, flexible, and unbiased method for (correlated) outlier rejection that preserves the 
-integrity of the probabilistic framework being developed (as opposed to manual or threshold-based 
-clipping/masking).  
-
-These local kernels can be further modified to account for more complex residual structures.  For 
->>>>>>> acf0304d
 example, late-type stars with imperfectly modeled molecular bandheads may produce a complicated 
 pattern of positive and negative residuals or a pronounced mismatch over a relatively large 
 spectral scale.  This phenomenologically different local covariance behavior can still be treated 
 in this framework, if we design an appropriate covariance kernel. Given the behavior of molecular bandheads, a \matern\ kernel tapered by the Gaussian kernel in Eq.~\ref{eqn:klocal} works well.}
 \todo{We'll need to round out the Gl 51 example in Sect 3.2 before this text is finished.}
 
-
 \subsubsection{Composite Covariance Matrix}
 
 We can now compute the covariance matrix employed in the likelihood calculation 
-<<<<<<< HEAD
-(Eq.~\ref{eqn:lnprob}) as the linear combination of these kernels and the trivial pixel-by-pixel 
-noise matrix, 
-\begin{eqnarray}
-\vC_{ij}(\vT_{\rm cov}) & = & b \, \delta_{ij}\sigma_i + \\ \nonumber
-         &   &  w(r_{ij}|r_0 = 4\ell) \,\, \mathcal{K}_g(\lambda_i, \lambda_j|a_g, \ell) + \\ \nonumber
-         &   &  \sum_k w(r_{ij}|r_0 = 4\sigma_k) \,\, \mathcal{S}_k(\lambda_i,\lambda_j | h_k) \,\, \mathcal{K}_k(\lambda_i, \lambda_j | a_k, \mu_k, \sigma_k),
-\end{eqnarray}
-where the covariance hyperparameters $\vT_{\rm cov} = [a_g, \ell, \{a_k, \mu_k, \sigma_k, 
-h_k\}^{N_{\rm reg}}]$, $N_{\rm reg}$ is the number of local residual regions (see below for details 
-on how this is determined), and $b$ is a fixed parameter that scales the pixel noise values to 
-account for additional error (e.g., introduced by read noise, order extraction, and the grid 
-interpolation noted in Section \ref{subsec:synthetic}; reasonable values are $b \approx 1.02$--1.10 
-for well-calibrated optical spectra, and examples are provided in Section \ref{sec:examples}).
-=======
 (Eq.~\ref{eqn:lnlikelihood}) as the linear combination of the trivial pixel-by-pixel 
 noise matrix and these kernels, 
 \begin{multline}
@@ -669,39 +593,19 @@
   -\frac{1}{2} \sum_i^{N_\textrm{orders}} \Bigl( \vR_i(\stellarParameters, \chebi{i})^\trans \vC(\covi{i})^{-1} \vR_i(\stellarParameters, \chebi{i}) + \\
   \ln{\det{\vC(\covi{i})}} + N_{ {\rm pix}, i} \ln{2\pi} \Bigr) .
 \end{multline}
->>>>>>> acf0304d
-
-
-<<<<<<< HEAD
+
+\begin{figure*}[!htb]
+\begin{center}
+\includegraphics[width=0.4\textwidth]{figs/gauss_matrix.pdf}
+\includegraphics[width=0.4\textwidth]{figs/gauss_draw.pdf}
+\caption{\textbf{Left} A typical covariance matrix including the Gaussian line kernel (Equation~\ref{eqn:klocal}). The same global covariance shown in Figure~\ref{fig:matern} is still present with the same hyperparameters, however now there is an additional patch of high covariance corresponding to the large, Gaussian-shaped residuals. These larger elements in the covariance matrix effectively down-weight the contribution of a poorly modeled synthetic spectral line.
+\textbf{Right} The same spectroscopic residuals shown in Figure~\ref{fig:badlines}, class I, shown with three random draws from the covariance matrix. The random draws can take on a range of amplitudes--positive, negative, or even flat--because they are simply random draws that are described by the covariance matrix. The wide range of possible residual amplitudes match the structure and amplitude of the pixel residuals.}
+\label{fig:region}
+\end{center}
+\end{figure*}
+
 \subsection{Exploring the Posterior} \label{subsec:MCMC}
 
-%When iteratively fitting a spectrum (see \S\ref{subsec:MCMC}), we continue to add line covariance kernels until we have covered all of the high amplitude residuals. Typically, we will add line kernels until all residuals greater than three times the amplitude of the global covariance kernel are covered. In a single order of an echelle spectrum, there may be $N$ regions of high covariance that are parameterized by several line kernels (Equation~\ref{eqn:klocal}), which we group into an aggregate parameter $\vtlines = \{\vtline{1}, \vtline{2}, \ldots, \vtline{N}\}$. Along with the global covariance parameters and Chebyshev parameters for this order, we call the collection of nuisance hyperparameters for a specific order  (e.g., order $1$) $\vtorder{1} = \{\vtcheb, \vtglobal, \vtlines\}$. Taken together, the aggregated nuisance parameters for all of the $N$ orders are stored in $\vtorders = \{\vtorder{1}, \vtorder{2}, \ldots, \vtorder{N} \}$.
-
-% We explicitly fit for the
-%hyperparameters of the covariance kernels at the same time we fit for the
-%stellar parameters. While including these extra parameters does increase the
-%dimensionality and complexity of our model, they do provide several advantages.
-%\emph{A priori} we do not know which regions of the spectrum are improperly
-%modeled. The covariance hyperparameters provide a framework to identify these
-%regions iteratively and in a self-consistent manner. 
-
-%The traditional manner of dealing with spectral mismatch is to simply mask out the regions of the spectrum which do not agree to within a certain tolerance.  Rather than arbitrarily excluding regions of the spectrum from the fit, these regions should instead be incorporated into in the fit with the appropriate weight. A model that includes covariance is far more likely than forcing the synthetic spectrum to fit perfectly, and far more flexible than arbitrarily masking regions which do not fit. The fitting procedure allows these weights to be determined self-consistently, such that lines which are slightly wrong can still bring information to bear on the stellar parameters. In fact, for some types of stars with difficult-to-model spectra, it may be possible that the lines that are off by a small amount (class 0 and III lines in Figure~\ref{fig:badlines}) actually provide the \emph{most information} about the stellar parameters, precisely because these lines are the most sensitive to stellar structure and consequentially are the most difficult to model correctly.
-
-%Another powerful benefit of including the covariance hyperparameters is the result of their ability to quantify and account for model-data mismatch. When a data spectrum is fit with a high-quality spectral library, the pixel residuals are less likely to be correlated, and the covariance structure will have a smaller amplitude and correlation length. This means that the inference on the stellar parameters will be more precise, in the same way that high quality data allows a more precise result. However, if the systematic mismatch between the data and model is large, then the hyperparameters will be larger and the precision of the stellar parameters will naturally inflate to respect the quality of model-data fit. The benefits of using covariance hyperparameters also extend beyond the use case of fitting a single stellar spectrum. If we fit many stars with the same set of synthetic models, we can use the structure of the covariance matrix to improve the models themselves (see \S\ref{subsec:learning}).
-
-%We use a Markov chain Monte Carlo (MCMC) algorithm coupled to a Gibbs sampler to explore the posterior distribution (Equation~\ref{eqn:lnprob}). The MCMC routine efficiently explores a high dimensional probability space using a stochastic, iterative approach. The Gibbs sampler provides a way to easily sample a large number of parameters in a simple, organized manner by sampling only a subset of parameters at any given time, but then rotating among all of the subsets of parameters. For more on MCMC and Gibbs samplers see \citet[Ch. 11]{gelman13} and the references therein. 
-
-%In addition to the stellar parameters $\vtstar$, we have introduced several nuisance parameters for calibration and residual modeling. These nuisance parameters have a logical hierarchical structure. At the lowest level of the hierarchy, a single order of an echelle spectrum has $N$ regions of high covariance $\vtlines = \{\vtline{1}, \vtline{2}, \ldots, \vtline{N}\}$. If we wish to evaluate the probability of the parameters of a specific line (e.g., line $1$) conditional on the current values of all other lines, then we denote this by $p(\vt_{\textrm{line} = 1} | \vt_{\textrm{lines} \ne 1})$. The collection of nuisance parameters for a specific order  (e.g., order $1$) is the aggregate parameter $\vtorder{1} = \{\vtcheb, \vtglobal, \vtlines\}$. Taken together, the aggregated nuisance parameters for all of the $N$ orders are stored in $\vtorders = \{\vtorder{1}, \vtorder{2}, \ldots, \vtorder{N} \}$. Because the nuisance parameters for a single echelle order are independent from the nuisance parameters for any other echelle order, we have $p(\vt_{\textrm{order} = 1} | \vt_{\textrm{orders} \ne 1}) = p(\vt_{\textrm{order} = 1})$. 
-
-%\begin{figure*}[!htb]
-%\begin{center}
-%  \includegraphics[width=5in]{figs/stellar_triangle_Kurucz.png}
-%  \caption{The posterior probability function of the stellar parameters for WASP-14, an F star, as explored by the MCMC Gibbs sampler. These stellar parameters are marginalized over the Chebyshev ($\vT_{\rm cheb}$) and noise parameters ($\vT_{\rm cov}$). Figure generated with \texttt{triangle.py} \citep{foreman-mackey14}.
-%}
-%\label{fig:stellar_posterior}
-%\end{center}
-%\end{figure*}
-=======
 \subsection{Exploring the Posterior }
 \label{subsec:MCMC}
 
@@ -710,16 +614,15 @@
   p(\allParameters | \vD) =  p(\stellarParameters, \Cheb, \Cov | \vD ) \propto p(\vD | \allParameters) p(\allParameters).
 \end{equation}
 Given the logical hierarchical structure of the collection of stellar and nuisance parameters, $\allParameters$, it is convenient to use a blocked Gibbs sampler with the Metropolis-Hastings algorithm to explore this posterior distribution. The sampler works by using the Metropolis-Hastings algorithm to sample a sub-collection of the parameters conditional on the current values of all the other parameters. After each iteration, the Gibbs sampler updates the values of the sub-collection, and then moves to a new sub-collection of parameters. By rotating through all of the sub-collections of parameters, the Gibbs sampler ensures that it samples the full posterior probability distribution. For more on MCMC and Gibbs samplers see \citet[Ch. 11]{gelman13} and the references therein. 
->>>>>>> acf0304d
-
-%\begin{figure*}[!htb]
-%\begin{center}
-%  \includegraphics[draft, width=3in, height=3in]{figs/global_posteriors.pdf}
-%  \includegraphics[draft, width=3in, height=3in]{figs/line_posteriors.pdf}
-%  \caption{\textbf{Left}: The posterior probability function of the global covariance parameters, as explored by the MCMC Gibbs sampler, marginalized over the stellar and line noise parameters. \textbf{Right}: The posterior probability function of the parameters for a single line kernel, marginalized over the stellar and global noise parameters.}
-%\label{fig:noise_posterior}
-%\end{center}
-%\end{figure*}
+
+\begin{figure*}[!htb]
+\begin{center}
+  \includegraphics[width=5in]{figs/stellar_triangle_Kurucz.png}
+  \caption{The posterior probability function of the stellar parameters for WASP-14, an F star, as explored by the MCMC Gibbs sampler. These stellar parameters are marginalized over the Chebyshev ($\vT_{\rm cheb}$) and noise parameters ($\vT_{\rm cov}$). Figure generated with \texttt{triangle.py} \citep{foreman-mackey14}.
+}
+\label{fig:stellar_posterior}
+\end{center}
+\end{figure*}
 
 To explore the posterior probability distribution and make inferences on the parameters of 
 interest, we employ a hierarchical Monte Carlo Markov Chain (MCMC) approach that nests the standard 
@@ -813,8 +716,6 @@
 
 this can feed into a discussion about tweaking models.
 
-<<<<<<< HEAD
-=======
 \begin{figure*}[!htb]
 \begin{center}
   \includegraphics{figs/badlines.pdf}
@@ -836,7 +737,6 @@
 \label{fig:badlines}
 \end{center}
 \end{figure*}
->>>>>>> acf0304d
 
 \section{Discussion}
 \label{sec:discussion}
@@ -861,6 +761,7 @@
   \colhead{Symbol} & \colhead{Description}
 }
 \startdata
+$i$ & index specifying a pixel\\
 $\lambda_i$ & wavelength corresponding to a given pixel $i$\\
 $\fundamentalParameters$ & fundamental stellar parameters, $T_{\rm eff}, \log(g), \Z, \A$\\
 $\gridParameters$ & stellar parameters that specify a spectrum from a synthetic library\\
