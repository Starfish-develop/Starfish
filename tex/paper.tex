%\documentclass[preprint]{aastex} 
\documentclass[iop,floatfix]{emulateapj} 

\usepackage[breaklinks,colorlinks,urlcolor=blue,citecolor=blue,linkcolor=blue]{hyperref}
\usepackage{graphicx}
%\usepackage{apjfonts}
\usepackage{enumerate}
\usepackage{amsmath,amssymb}
\usepackage{bm}
\usepackage{color}
\usepackage[utf8]{inputenc}

%version-control tagging based off of github.com/bd-j/speccal
\input{vc}

\newcommand{\prob}{{\rm prob}}
\newcommand{\qN}{\{q_i\}_{i=1}^N}
\newcommand{\qM}{\{q_{im}\}_{i=1,m=0}^{N,M}}
\newcommand{\yN}{\{y_i\}_{i=1}^N}

\newcommand{\kms}{ \textrm{km s}^{-1} }

\newcommand{\vM}{\mathsf{M}}
\newcommand{\vD}{\mathsf{D}}
\newcommand{\vR}{\mathsf{R}}
\newcommand{\vC}{\mathsf{C}}
\newcommand{\fM}{ \vec{{\bm M}}}
\newcommand{\fMi}{M_i}
\newcommand{\fD}{ \vec{{\bm D}}}
\newcommand{\fDi}{D_i}
\newcommand{\fR}{ {\bm R}}
\newcommand{\dd}{\,{\rm d}}
\newcommand{\trans}{\mathsf{T}}
\newcommand{\Z}{[{\rm Fe}/{\rm H}]}
\newcommand{\A}{[\alpha/{\rm Fe}]}
\newcommand{\matern}{Mat\'{e}rn}
\newcommand{\HK}{$\textrm{H}_2$O-K2}

%Chebyshev coefficients RULE!
\newcommand{\cc}[2]{c_{#2}^{(#1)}} %echelle order first, then degree coefficient

%flux
\newcommand{\flam}{f_\lambda}

%\vt stands for ``vector theta''
\newcommand{\vt}{ {\bm \theta}}
\newcommand{\vT}{ {\bm \Theta}}

%\vp stands for ``vector phi''
\newcommand{\vp}{ {\bm \phi}}
\newcommand{\vP}{ {\bm \Phi}}

%\phi and \Phi are used for nuisance parameters
\newcommand{\cheb}{ \vp_{\mathsf{P}}}
\newcommand{\chebi}[1]{ \vp_{\textrm{Cheb}_{#1}}} %for signifying a specific order
\newcommand{\Cheb}{ \vP_{\textrm{Cheb}}}
\newcommand{\Chebi}[1]{ \vP_{\textrm{Cheb}_{\ne #1}}} %for specifying everything but a specific order
\newcommand{\cov}{ \vp_{\mathsf{C}}}
\newcommand{\covi}[1]{ \vp_{\textrm{cov}_{#1}}} %for signifying a specific order
\newcommand{\Cov}{ \vP_{\textrm{cov}}}
\newcommand{\Covi}[1]{ \vP_{\textrm{cov}_{\ne #1}}} %for specifying everything but a specific order

\newcommand{\allParameters}{\vT} %all parameters
\newcommand{\nuisanceParameters}{\vP} %all nuisance parameters

%kernel notation
\newcommand{\KK}{\mathcal{K}}
\newcommand{\Kglobal}{\KK^{\textrm{g}}}
\newcommand{\Klocal}{\KK^l}

\newcommand{\todo}[1]{ \textcolor{blue}{\\TODO: #1}}
\newcommand{\comm}[1]{ \textcolor{red}{SA: #1}}
\newcommand{\hili}[1]{ \textcolor{green}{#1}}
\newcommand{\ctext}[1]{ \textcolor{blue}{\% #1}}

\shorttitle{Spectroscopic inference}
\shortauthors{Czekala et al.}

\begin{document}

\graphicspath{{figs/}}

\slugcomment{draft: \today{}}

<<<<<<< HEAD

%\title{A Method for the Spectroscopic Inference of Stellar Parameters}
\title{Robust Spectroscopic Inference with Imperfect Models}
\author{Ian Czekala, Sean M.~Andrews, Guillermo Torres, \& David W.~Latham}
=======
\title{A Method for the Spectroscopic Inference of Stellar Parameters}
\author{Ian Czekala, Sean M.~Andrews, et al.}
>>>>>>> ac0d4d8f
\affil{Harvard-Smithsonian Center for Astrophysics, 60 Garden Street, Cambridge, MA 02138}
\email{iczekala@cfa.harvard.edu}

\begin{abstract}
An abstract needs to go here. \\
tbd \\
tbd \\
tbd \\
tbd \\
tbd \\
tbd \\
tbd \\
tbd \\
tbd \\
tbd \\
tbd
\end{abstract}
\keywords{stars: fundamental parameters --- methods: data analysis --- methods: statistical}


\section{Introduction} \label{sec:intro}

All astronomers recognize that spectroscopy offers a wealth of information that can help
characterize the properties of the observing target.  In the context of stellar astrophysics, 
spectroscopy plays many fundamental roles.  The relative strengths and widths of stellar absorption 
lines provide access to key parameters like effective temperature ($T_{\rm eff}$) and surface 
gravity ($\log g$), enabling model comparisons in the Hertzsprung-Russell diagram to estimate the 
masses and ages so crucial to understanding stellar evolution, as well as individual elemental (and 
molecular) abundances or the collective ``metallicity" (typically parameterized as [Fe/H]), 
facilitating study of the chemical hallmarks of different stellar populations.  With sufficient 
spectral resolution, the velocity content of a spectrum can convey crucial information about 
stellar rotation ($v \sin i$) and kinematics (e.g., association with a cluster or companion through 
the radial velocity, $v_z$).  While many fields benefit from the spectroscopic measurements of 
these stellar properties, there is acute interest in the exoplanet community.  There, all estimates 
of the planet properties are made {\it relative} to the host properties (e.g., the planet-to-host 
mass or radius {\it ratio} is constrained with the radial velocity or transit techniques, 
respectively).  Moreover, essential clues to the planet formation process are encapsulated in the 
dependences of planet frequency on host mass \citep[e.g.,][]{johnson07,howard10} and metallicity 
\citep[e.g.,][]{fischer05,buchhave14}.   
% SA: we ought to check with exoplanet people on these references. Can do later...

That said, the robust and quantitative extraction of physical (or empirical) parameters from an 
observed spectrum can be an extraordinary challenge.  Stellar models are ultimately required as a 
comparative benchmark to associate observed spectral features with the parameters of interest.  
Generating a synthetic model spectrum requires a complex numerical treatment of the stellar 
structure and radiative transfer through the atmosphere \citep[e.g.,][]{kurucz93,castelli04,
hauschildt99,husser13,paxton11}.  Detailed models calibrated to individual stars are important, but 
rare (e.g., the Sun, Vega); as such, these stellar models are relatively untested in large swaths 
of parameter-space.  Moreover, they necessarily include simplifications to treat complicated 
physical processes (e.g., convection) or computational limitations (e.g., geometry, boundary 
conditions), and often must rely on incomplete or inaccurate atomic and molecular information 
(e.g., oscillator strengths, opacities).  In principle, the models could be further improved with 
appropriate reference to spectroscopic datasets.  Nevertheless, they achieve a remarkable level of 
success in reproducing many key diagnostic features in stellar spectra.  

There are various well-tested techniques being used to compare these models with observed spectra 
and thereby infer basic stellar parameters; here we highlight three examples to illustrate some key 
ideas.  First is a straightforward empirical approach that relies on distilling an information-rich 
subset of the data, usually in the form of spectral line equivalent widths and/or local continuum 
shapes.  A combined sequence of the ratios of these quantities are found to be especially sensitive 
to one key parameter in the models, and therefore can be used to quantify it 
\citep[e.g.,][]{gray94,reid95,rojas-ayala10,rojas-ayala12}.  This index comparison approach has 
the advantage of being trivially fast, but each index relationship is only informative over a 
limited region of parameter-space.  A second technique exploits the cross-correlation of an 
observed spectrum with a suite of model templates to identify an optimized set of parameters, 
usually with some weighting applied to specific spectral regions \citep[e.g., {\tt 
SPC};][]{buchhave12}.  In this case, the speed advantage is maintained and more data content is 
used (particularly in the spectral dimension), thereby achieving higher precision even for data 
with comparatively low sensitivity; the disadvantage is that the model quality and parameter 
inferences are assessed in an empirical, rather than probabilistic, framework.  A third approach 
employs a direct, pixel-by-pixel comparison between model and data, and is usually associated with 
a spectral synthesis back-end (e.g., {\tt MOOG}; \citealt{sneden73}; {\tt SME}; 
\citealt{valenti96}).  This technique has the benefits of parametric flexibility (e.g., one can fit 
for arbitrary abundances or structures) and a proper inference framework \citep[usually a 
least-squares approach, although increasingly in a Bayesian format;][]{shkedy07,schoenrich13}, but 
it is computationally expensive and can be biased by systematics \citep[e.g.,][]{mann13}; in 
practice, this often requires an effort focused on a pre-selected subsample of the data. 

In this article, we design a flexible forward-modeling approach to the general spectroscopic 
inference problem in a Bayesian framework, building on the best aspects of the latter two methods 
highlighted above.  Employing a non-trivial covariance matrix parameterized by both global 
(stationary) and local (non-stationary) Gaussian process kernels, we are able to account for 
residual pixel-to-pixel correlations that arise when comparing observed spectra to intrinsically 
imperfect models.  This approach minimizes the potential for bias, efficiently propagates 
systematic uncertainties into the parameter inferences, and ultimately can serve as tool for using
observations to guide substantially improvements in the models themselves.  An overview of the 
methodology of this approach is provided in Section \ref{sec:method}, including the covariance 
matrix formalism.  Some tests and example applications (for a high resolution optical spectrum of 
an F star, and a medium-resolution near-infrared spectrum of a mid-M star) of the method are 
described in Section \ref{sec:examples}.  Finally, a discussion of the potential utility of the 
technique, and the possibility of extending it to develop data-driven spectral models, is provided 
in Section \ref{sec:discussion}.  \\



\section{Methodology} \label{sec:method}

In this Section, we describe a generative Bayesian modeling framework that confronts some of the 
key obstacles in the spectroscopic inference problem.  The goal of this approach is to 
conservatively extract the maximal amount of information about a prescribed (and usually 
degenerate) parameter set by forward-modeling an observed spectrum, while also recognizing and 
explicitly accounting for the covariances and biases introduced by pathologically imperfect 
models.  The method is modular, and therefore can easily incorporate additional physical or 
nuisance parameters as desired without sacrificing an accurate reflection of the limitations in the 
data.  Moreover, with a well-crafted observational sample, this data-driven approach should 
ultimately enable us to systematically learn how synthetic spectral models can be improved.  The 
specific applications discussed here are related to the spectra of individual stars, but the 
methodology is generic (and could be used for the composite spectra of unresolved stellar clusters, 
galaxies, etc.).  

The remainder of this Section describes the mechanics of this modeling framework.  First, a model 
spectrum is generated for a given set of physical parameters (Section \ref{subsec:synthetic}), and 
then post-processed to mimic reality using a set of observational and practical nuisance parameters 
(Section \ref{subsec:postprocess}).  Next, a direct, pixel-by-pixel comparison between the data and 
model spectra is made with a prescribed likelihood function and a parametric treatment of the 
covariances between pixel residuals (Section \ref{subsec:likelihood}).  That process is iterated 
under the guise of hierarchical Markov Chain Monte Carlo (MCMC) simulations to numerically explore 
the posterior probability density of the model conditioned on the data, and thereby to determine 
constraints on the parameters of interest (Section \ref{subsec:MCMC}).  Along the way, these 
procedures are illustrated with real observations of the high resolution optical spectrum from a 
nearby F star.  That specific application, along with some alternative demonstrations of the 
method, are discussed in more detail in Section \ref{sec:examples}.


\subsection{Generating a Model Spectrum \label{subsec:synthetic}}

There are various approaches to synthesizing a spectrum, $f_{\lambda}$, for a specific set of model
parameters, $\vt_{\ast}$.  In an ideal case, a model stellar atmosphere is constructed and then 
subsequently processed through a radiative transfer code \citep[e.g.,][]{kurucz93,hauschildt99}.  
However, in general this approach is still computationally prohibitive for any iterative method of 
probabilistic inference.  One partial compromise is to interpolate over a library of atmosphere 
structures that were pre-computed for a discrete grid of parameter values, $\{\vt_{\ast}\}^{\rm 
grid}$, for some arbitrary $\vt_{\ast}$, and then perform a radiative transfer calculation with 
that interpolated atmosphere to synthesize $\flam$ \citep[e.g., as for {\tt SME};][]{valenti96}.  A 
more common variant is to instead rely on interpolation over a library of pre-synthesized model 
spectra, $\flam(\vt_{\ast})$ \citep[e.g.,][]{castelli04,allard12,husser13}.  While technically the 
former approach is most similar to the ideal case, the computational cost of repeated spectral 
synthesis is sufficiently high to make a detailed exploration of parameter space (particularly for 
data with a large spectral range) considerably less appealing.  An alternative approach eschews 
forward modeling entirely (and therefore repeated spectral syntheses and/or library 
interpolations), and instead evaluates the models only at the discrete grid points of the library.  
Then, these discretized samples of the posterior probability density can be interpolated to an 
arbitrary $\vt_{\ast}$ to construct appropriate confidence intervals \citep[similar to the method 
of {\tt SPC};][]{buchhave12}.  The difficulty with this latter approach is that the parameter 
uncertainties can be smaller than the grid spacing; in that case, there is valid concern that this 
interpolation might not accurately recover intrinsic parameter degeneracies.

We opt for the computationally expedient approach that employs a library of
model spectra, $\flam(\{\vt_{\ast}\}^{\rm grid})$, where $\vt_{\ast} = [T_{\rm
eff}, \,\, \log{g}, \,\, [{\rm Fe/H}]]$.  However, it is worth noting that the
techniques developed here are applicable to {\it any} ``back-end" that
generates a model spectrum.  In our adopted approach, the model spectrum for an
arbitrary $\vt_{\ast}$ is interpolated from a spectral library,
\begin{equation} \label{eqn:interp} \flam(\{\vt_{\ast}\}^{\rm grid}) \leadsto
\flam(\vt_{\ast}), \end{equation} where we assign the symbol $\leadsto$ as an
interpolation operator.  The multi-dimensional interpolation in
Eq.~\ref{eqn:interp} needs to be performed many times, so computational
efficiency is critical.  In practice, a simple tri-linear interpolation is
suitably fast, but introduces an undesirable level of inaccuracy
(particularly in the [Fe/H] dimension).  The interpolation quality can be
empirically estimated by performing the operation in Eq.~\ref{eqn:interp}
across a $\{\vt_{\ast}\}^{\rm grid}$ grid point, and then comparing the
interpolated spectrum with the corresponding library spectrum. After an
extensive exploration of such calculations \citep[see also][]{husser12}, we
concluded that the best combination of speed and accuracy can be achieved by
pre-computing a {\it refined} spectral library using a cubic spline
interpolation with a $\{\vt_{\ast}\}^{\rm grid}$ spacing of [20\,K, 0.1\,dex,
0.1\,dex], and then performing tri-linear interpolation over that refined
grid.  Overall, this interpolation technique is found to be accurate within
a few percent per full-resolution model pixel and $\lesssim 1$\% once the
spectrum is downsampled to the pixels of the detector.  Ideally, this
pre-interpolation could be avoided if the spectral library was computed
over a refined grid (with a substantial up-front computational investment);
but for the time being, we can empirically propagate these interpolation
uncertainties into the likelihood calculations (as will be described in
Section~\ref{subsec:likelihood}).

\subsection{Post-Processing} \label{subsec:postprocess}

Generally, the ``raw" model spectrum $\flam(\vt_{\ast})$ is highly over-sampled compared to the 
observed spectrum, and does not account for several additional observational and 
instrumental effects that become important in comparisons with real data.  Therefore, a certain 
amount of post-processing is required before assessing the model quality.  We treat that 
post-processing in two stages: the first deals with an additional set of ``observational" 
parameters, $\vt_{\rm obs}$, that incorporate dynamical effects, geometry, and the relative 
location of the target, while the second employs a suite of nuisance (hyper-)parameters ($\vp$) 
designed to mitigate an imperfect data calibration.

We can further divide $\vt_{\rm obs}$ into those parameters that impact the model primarily in the 
spectral or flux dimensions.  For the former, we consider three kernels that contribute to the 
line-of-sight velocity distribution function, $\varphi_v$.  The first, $\mathcal{F}_v^{\rm inst}$, 
treats the instrumental spectral broadening.\footnote{For computational efficiency, we first 
pre-convolve the entire raw spectral library with a slight under-prediction of $\mathcal{F}_v^{\rm 
inst}$ and resample the spectra to a lower resolution.  Because the instrumental point spread 
function acts as a low-pass filter, this procedure reduces the size of the library by a factor of 
10 or more while still preserving the final Fourier content of the spectra.  Then, when any given 
spectrum is post-processed, the actual $\mathcal{F}_v^{\rm inst}$ used is treated as a smaller 
``correction" to this pre-processing kernel.}  For illustrative purposes, we assume 
$\mathcal{F}_v^{\rm inst}$ is a Gaussian with mean $v = 0$ and constant width $\sigma_v$ at all 
$\lambda$, although more sophisticated forms could be adopted.  The second, $\mathcal{F}_v^{\rm 
rot}$, characterizes the broadening induced by (projected) stellar rotation, parameterized by 
$v\sin{i}$ as described by \citet[][his Eq.~18.14]{gray08}.  And the third, $\mathcal{F}_v^{\rm 
dop} = \delta(v-v_z)$, incorporates the radial velocity through a Doppler shift.  The model 
spectrum is modified by the parameters $[\sigma_v, \,\, v\sin{i}, \,\, v_z]$ through these kernels, 
using a convolution in velocity-space,\footnote{In practice, these convolutions are performed as 
multiplications in Fourier-space to better preserve spectral information \citep[cf.,][]{tonry79}; 
the mathematical formalism is presented for clarity.}
\begin{eqnarray} \label{eqn:broadening}
\flam(\vt_{\ast}, \sigma_v, v\sin{i}, v_z) &=& \flam(\vt_{\ast}) \otimes \varphi_v \\
                                           &=& \flam(\vt_{\ast}) \otimes \mathcal{F}_v^{\rm inst} \otimes \mathcal{F}_v^{\rm rot} \otimes \mathcal{F}_v^{\rm dop}, \nonumber
\end{eqnarray} 
and then re-sampled onto the discrete wavelengths corresponding to each data pixel, 
\begin{equation} \label{eqn:resampling}
\flam(\vt_{\ast},  \sigma_v, v\sin{i}, v_z) \mapsto \vM(\vt_{\ast},  \sigma_v, v\sin{i}, v_z),
\end{equation}
where the $\mapsto$ symbol denotes a re-sampling operator that maps the model spectrum onto the 
$N_{\rm pix}$-element model vector $\vM$ (and $N_{\rm pix}$ is the number of pixels in the 
spectrum).  Figure \ref{fig:broadening} shows a (condensed) graphical representation 
of these post-processing steps.

\begin{figure}[!t]
\begin{center}
  \includegraphics{figs/kernels.pdf}
  \includegraphics{figs/high2low.pdf}
  \figcaption{({\it top}) The line-of-sight velocity distribution function, $\varphi_v$, and its 
decomposition into broadening kernels.  The instrumental kernel ({\it dotted}) is treated as 
a Gaussian, the rotation kernel ({\it dashed}) is a Gaussian-like function of the projected 
rotational velocity, and the Doppler kernel ({\it solid}) is a $\delta$-function that introduces 
the radial velocity.  In this specific case, $\sigma_v = 2.9$\,km s$^{-1}$, $v\sin{i} = 5$\,km 
s$^{-1}$, and $v_z = 7$\,km s$^{-1}$, appropriate for the example in Section \ref{subsec:wasp}.
({\it bottom}) A segment of a raw, full-resolution model spectrum and its post-processed equivalent 
after convolution by $\varphi_v$ and re-sampling at the coarser resolution of the detector pixels. 
\label{fig:broadening}}
\end{center}
\end{figure}

At this stage, the model is further modified in the flux dimension.  A typical synthetic spectrum 
is computed as the flux that would be measured {\it at the stellar surface}, and so needs to be 
diluted by the subtended solid angle, $\Omega = (R_{\ast}/d)^2$, where $R_{\ast}$ is the stellar 
radius and $d$ is the distance.  An additional wavelength-dependent scaling factor is applied to 
account for interstellar extinction, assuming some previously-derived extinction law $A_{\lambda}$ 
\citep[e.g.,][]{cardelli89} that is parameterized by $A_V$.  The parameters $[\Omega, \,\, A_V]$ 
are then applied as
\begin{eqnarray} \label{eqn:scaling}
\vM(\vT) &=& \vM(\vt_{\ast}, \vt_{\rm obs}) \\
         &=& \vM(\vt_{\ast}, \sigma_v, v\sin{i}, v_z) \times \Omega \times 10^{-0.4\,A_{\lambda}}, \nonumber
\end{eqnarray}
with simplified notation such that $\vT \equiv [\vt_{\ast}, \,\, \vt_{\rm obs}]$, 
where $\vt_{\rm obs} = [\sigma_v, v\sin{i}, v_z, \Omega, A_V]$.

The procedure so far, summarized in Eq.~\ref{eqn:interp}--\ref{eqn:scaling}, is composed of 
straightforward operations demanded by practical astronomical and computing issues.  If the data 
were {\it perfectly} calibrated, we could proceed to a likelihood calculation that makes a direct 
comparison with $\vM(\vT)$.  However, that is unlikely to be the case.  The key concern is that an 
imperfect calibration might produce mismatches in the underlying shapes of the data and model.  
Although such mismatches presumably occur at a low-level over relatively broad wavelength scales, 
they still might represent a non-trivial likelihood contribution, and thereby bias our estimates of 
the physical parameters.  This concern is usually treated externally to any modeling procedure, most often 
by dividing the observed spectrum (and model spectrum) by a polynomial in $\lambda$.  But that 
``normalization" implicitly assumes that there is no relevant information content in the spectral 
shape; if $\vT$ also contributes on the mismatched scales, then adopting this approach will corrupt 
the inferences of these parameters.  Moreover, in practice this approach is limited, since defining 
an appropriate polynomial becomes difficult in cases where the spectral line density is high (e.g., 
molecular bands for cool stars).  

We employ an analogous, but more rigorous, approach to deal with this issue, cast {\it internal} to 
the modeling framework to propagate the uncertainties introduced by additional degrees of freedom 
in the model.  Deviations in the spectral shape introduced by calibration residuals are treated as 
explicit contributions to the model spectrum, enabling an exploration of the distribution of 
possible ``tweaks" to the calibration that can be compartmentalized into a set of nuisance 
parameters and then marginalized.  This way, the inferences for the stellar parameters will 
properly account for the underlying uncertainty in the calibration of the spectral shape.  In 
practice, this is achieved by distorting segments of the model spectrum with polynomials, 
$\mathsf{P}$ \citep[e.g.,][]{eisenstein06,koleva09}.  For data that has $N_{\rm ord}$ spectral 
orders, each denoted with index $o$, the model spectrum can be decomposed into the set of orders
\begin{eqnarray} \label{eqn:chebyshev}
\vM(\vT, \cheb) &=& \{ \vM_o(\vT) \times \mathsf{P}_o \} \\
                &=& \{ \vM_o(\vT) \times \sum_n c_o^{(n)} \, T_o^{(n)} \}, \nonumber
\end{eqnarray}
and $T^{(n)}$ is the $n^{\rm th}$ degree Chebyshev function.  The $n \times N_{\rm ord}$ 
coefficients are considered a set of nuisance (hyper-)parameters, $\cheb = [\{c_o^{(0)}, c_o^{(1)}, 
\ldots, c_o^{(n-1)} \}]$.  With judicious priors, we can ensure that the unintended treatment of 
real spectral features (e.g., molecular bands) as residual calibration artifacts is negligible.  
The lowest-degree (scaling) coefficient, $c^{(0)}$, is naturally degenerate with the solid angle, 
$\Omega$.  Therefore, we enforce an additional constraint that the mean of the polynomial is 
unity.  For data with a single spectral order, this means simply setting $c^{(0)} = 1$.  In the 
multiple order case, we assign $c^{(0)} = 1$ in an arbitrary order as an anchor, but permit the 
$c^{(0)}$ in other orders to be different.  It is worth noting that this formalism can, in 
principle, be extended to develop models for completely uncalibrated spectra, rather than the 
residual calibration mismatches described here (with a suitable relaxation of the priors on 
$\cheb$).  Figure \ref{fig:chebyshev} offers a practical demonstration of how these nuisance 
parameters are applied. 

\begin{figure}[!b]
\begin{center}
  \includegraphics{figs/chebyshev.pdf}
  \figcaption{
    The spectrum at the overlap of two echelle orders (23 \& 24). ({\it panel 1}) The flux-calibrated dataset shows a slight discrepancy of $\lesssim 3$\% between orders. ({\it panel 2}) To account for this residual error in the flux calibration, we multiply the model spectrum by a Chebyshev polynomial, whose coefficients are parameters that are part of the model. In principle, we could divide the data by these polynomials to recover what the true flux-calibrated data should be ({\it panel 3}), but instead we multiply the model by the polynomials to recover the original discrepancy between orders ( {\it panel 4}). This has the advantage of preserving the original dataset as a fixed quantity and makes the model (Equation~\ref{eqn:chebyshev}) linear in the Chebyshev polynomial coefficients.
\label{fig:chebyshev}}
\end{center}
\end{figure}


\subsection{Model Evaluation} \label{subsec:likelihood}

The quality of the model spectrum is assessed by comparing to the data with a pixel-by-pixel 
likelihood calculation.  If we denote the data spectrum as $\vD$, then a corresponding residual 
spectrum (an $N_{\rm pix}$-element vector) can be defined for any input parameter set,
\begin{equation}
\vR \equiv \vR(\vT, \cheb) \equiv \vD-\vM(\vT, \cheb).
\end{equation}
To quantify the probability of the data conditioned on the model, we adopt a standard 
multi-dimensional Gaussian likelihood function
\begin{equation}
p(\vD|\vM) =  \frac{1}{[(2 \pi)^{N_{\rm pix}} \det(\vC)]^{1/2}} \exp\left ( -\frac{1}{2} \,
   \vR^\trans \vC^{-1} \vR \right )
   \label{eqn:likelihood}
\end{equation}
that penalizes models which yield larger residuals and explicitly allows for covariances in the 
residual spectrum through the $N_{\rm pix} \times N_{\rm pix}$ matrix $\vC$.  For practical 
reasons, the log-likelihood is used as the quality metric, where
\begin{equation}
  \ln{p(\vD | \vM)} = -\frac{1}{2} \left( \vR^\trans \vC^{-1} \vR + \ln{\det{\vC}} + N_{\rm pix} \ln{2\pi} \right).
  \label{eqn:lnlikelihood}
\end{equation}

The covariance matrix $\vC$ characterizes both the measurement uncertainty ($\sigma$; ``noise") in 
each pixel and the intrinsic covariance between pixels.  The special case where each pixel 
represents an independent measurement results in a diagonal covariance matrix, $\vC_{ij} = 
\delta_{ij} \,\, \sigma_i$ where $\sigma_i$ is the uncertainty in pixel $i$ and $\delta_{ij}$ is 
the Kronecker delta function, and Eq.~\ref{eqn:lnlikelihood} reduces to the familiar
\begin{equation}
\ln{p(\vD | \vM)} = -\frac{1}{2} \sum_i^{N_{\rm pix}} \frac{\vR_i^2}{\sigma_i^2} \equiv -\frac{\chi^2}{2},
\label{eqn:chisq}
\end{equation}
the sum of the square of the residuals weighted by their inverse variances.  However, the problem 
being addressed here necessitates the use of a more complex covariance matrix; additional 
off-diagonal terms that can explicitly characterize (1) pixel-to-pixel covariances imposed by the 
discrete over-sampling of the line-spread function, and (2) highly correlated residuals as 
manifestations of the still-imperfect model library are required to avoid biasing our inferences of 
the physically interesting parameters ($\vT$).  The following subsections describe how these issues 
are addressed in the practical implementation of $\vC$.  


\subsubsection{Global Covariance Structure} \label{subsec:global_covariance}

Astronomical spectrographs are designed such that the detector over-samples the instrumental 
line-spread function with at least a few pixels.  Therefore, adjacent pixels never record 
completely independent samples of the true spectrum.  In that case, a difference between an 
observed and modeled spectral feature will create a correlated residual that spans multiple 
pixels.  This can be demonstrated practically through the autocorrelation of $\vR$: a slight model 
mismatch will produce correlated residuals over a characteristic scale similar to the instrumental
broadening kernel width ($\sigma_v$).  Figure \ref{fig:class0} highlights a specific example of 
these correlated residuals in real data; a significant autocorrelation signal is found on a $\sim$5 
pixel scale, corresponding to the 6.8\,km s$^{-1}$ FWHM of $\mathcal{F}_v^{\rm inst}$.  

\begin{figure}[!htb]
\begin{center}
  \includegraphics{residuals_23.pdf}
  \includegraphics{class0_residuals.pdf}
  \includegraphics{class0_autocorrelation.pdf}
  \caption{ ({\it top}) A typical model fit using 
  parameters drawn from the posterior distribution and the residuals that
  result. ({\it middle}) The low-amplitude, mildly covariant residuals in the gray band enlarged
  to show the mildly covariant structure produced by slight mismatch between
  the data and model spectra. ({\it bottom}) The autocorrelation of the
residual sequence shown at left. Notice that there is significant correlation
for offsets of $\lesssim 8$ pixels.}
\label{fig:class0}
\end{center}
\end{figure}

It seems important to distinguish here between ``noise" and the fit residuals.  Noise introduced to 
the spectrograph by astrophysical or instrumental effects is generally uncorrelated with 
wavelength.  The arrival and propagation of each photon through the instrument and into the 
detector can be considered an independent event.  In essence, the noise itself is not correlated, 
but the fit residuals likely are.  However, from a mathematical perspective the correlated 
residuals can be treated in the same way as correlated noise, by constructing a non-trivial 
covariance matrix with off-diagonal terms.  In practice, this is achieved by parameterizing $\vC$ 
with a kernel that describes the covariance between any pair of pixels, indexed $ij$, representing 
wavelengths $\lambda_i$ and $\lambda_j$.

For a well-designed spectrograph and sufficiently accurate model, this {\it global} (i.e., present 
throughout the spectrum) covariant structure should have a relatively low amplitude and small 
correlation length.  To describe that structure, we use a stationary covariance kernel (or radial 
basis function) with an amplitude that depends only on the velocity distance between two pixels, 
\begin{equation}
  r_{ij} = r(\lambda_i, \lambda_j) = \Delta v = \frac{c}{2} \left | \frac{\lambda_i 
   - \lambda_j}{ \lambda_i + \lambda_j} \right |,
\end{equation}
where $c$ is the speed of light.  This parametric kernel describes the covariance between pixel 
residuals, 
\begin{equation}
  \Kglobal_{ij} =  \langle \vR_i \; \vR_j \rangle.
  \label{eqn:expectation}
\end{equation}
A variety of kernels have been used in the field of Gaussian processes to parameterize such a 
covariant structure \citep[e.g.,][]{rasmussen05}.  Here, we adopt the commonly-employed \matern\ 
kernel with $\nu = 3/2$,
\begin{equation}
  \Kglobal_{ij}(\vp_{{\mathsf C}, g}) = a_{\rm g} \left(1 + \frac{\sqrt{3}\, r_{ij}}{\ell} \right ) \exp 
   \left (- \frac{\sqrt{3}\, r_{ij}}{\ell} \right ),
   \label{eqn:global}
\end{equation}
where the (hyper-)parameters $\vp_{{\mathsf C}, g} = [a_g, \ell]$ include an amplitude ($a_g$) and 
scale ($\ell$).  To ensure that $\vC$ remains a relatively sparse matrix that 
enables computational expendiency, we employ a Hann window function
\begin{equation}
  w_{ij}^{\rm g} \,(r_0) = \left \{ 
    \begin{array}{cc}
    \frac{1}{2} + \frac{1}{2} \cos \left(\frac{\pi r_{ij}}{r_0} \right) & r_{ij} \le r_0 \\
    0 & r_{ij} > r_0 \\
  \end{array}
  \right .
  \label{eqn:Hann}
\end{equation}
to taper the kernel.  The truncation distance $r_0$ can be fixed to a reasonable multiple of the 
scale (we set $r_0 = 4\ell$).  Figure \ref{fig:matrix} demonstrates that random draws from such a 
kernel readily produce correlated structure similar to those seen in a typical residual spectrum.

\begin{figure*}[!htb]
\begin{center}
\includegraphics{figs/matrix_compilation.pdf}
\caption{ ({\it top}) A typical model fit and residual spectrum (zoomed). An illustrative region is shaded in grey, showing the scale and structure of the residuals as an example for the following panels. ({ \it left column}) A small inset of the covariance matrix corresponding to the gray region. Note that the colorbar scale changes with each inset in order to best illustrate the structure of the matrix. ({\it right column}) Each panel shows three random draws (gray) from a multivariate normal distribution using the covariance matrix in the left column. At the bottom of each panel are the one, two, and three sigma contours (orange) of 200 random draws overlaid with the actual residuals from the gray region. {\it first row}: White, Poisson-only noise ($\delta_{ij}\sigma_i$) poorly reproduces both the scale and structure of a typical residual spectrum. ({\it second row}) The addition of a global kernel ($\mathcal{K}^{\rm g}$) yields random draws that closely approximate the structure and amplitude of the residuals, but miss the strong outlier line at 5202.2 \AA. ({\it third row}) Finally, adding in a local kernel ($\mathcal{K}^l$) at the location of the outlier produces random draws that completely match the structure of the residuals. Interestingly, note that the covariance matrix can produce random draws that have negative, positive, and even flat residual lines. The point is that with a non-trivial covariance matrix, the likelihood function can now accommodate the residuals generated from a typical spectroscopic fit. Stated differently, random draws from the likelihood function now behave like the residuals, whereas white noise cannot. All parameters of the covariance kernels are determined self-consistently along with the stellar parameters. }
\label{fig:matrix}
\end{center}
\end{figure*}


\subsubsection{Local Covariance Structure} \label{subsec:local_covariance}

Aside from the global covariance structure, there can also be local regions of strong (highly 
correlated) residuals that need to be treated in the modeling framework.  These patches of large 
$\vR$ are usually produced by imperfect spectral lines in the models (missing opacity sources, 
uncertain oscillator strengths, etc.); some representative examples are highlighted in Figure 
\ref{fig:badlines}.  To parameterize such regions in $\vC$, we introduce a sequence of 
non-stationary kernels that explicitly depend on the actual wavelength values of a pair of pixels 
(on $\lambda_i$ and $\lambda_j$), and not simply the distance between them ($r_{ij}$).  

\begin{figure}[!htb]
\begin{center}
  \includegraphics{figs/badlines0.pdf}
  \includegraphics{figs/badlines1.pdf}
  \includegraphics{figs/badlines2.pdf}
  \includegraphics{figs/badlines3.pdf}
  \caption{A collection of spectral lines which have imperfect model fits.
    ( {\it first panel}) The majority of spectral lines ($\gtrsim 60$\%) will
    have minor differences in strength between data and model spectrum, which
    produce low-amplitude correlations in the residuals on the length scale of
    the width of a typical spectral line.  ( {\it second panel}) Sometimes
    ($\lesssim 5$\% of all lines), a missing opacity source in the model (in
    this case a line-blended \ion{Ca}{2}) leaves a large, highly correlated
    patch of negative residuals.  ( {\it third panel}) Sometimes ($\lesssim
    5$\% of all lines), an extraneous line in the model leaves a large, highly
    correlated patch of positive residuals. ({\it fourth panel}) If the line
    strengths are substantially discrepant ($\lesssim 10$\% of all lines),
    there will be many correlated residuals of moderate amplitude. For any specific line, there might
    exist a $\vT$ that will fit the line, but there does not exist a $\vT$ that
    will properly fit \emph{all} the lines.}
\label{fig:badlines}
\end{center}
\end{figure}

Assuming that these local residuals are produced primarily by pathological differences in the 
spectral line strength (rather than shape or center), a simple Gaussian is a reasonable residual 
model.  In that case, the $k^{\rm th}$ such local residual could be described as
\begin{equation}
\vR = a_k \exp \left[ - \frac{r^2(\lambda,\mu_k)}{2\sigma_k^2} \right],
\end{equation}
with peak amplitude $a_k$, mean wavelength $\mu_k$, and width $\sigma_k$.  Following 
Eq.~\ref{eqn:expectation}, the covariance of any two pixels related to the $k^{\rm th}$ local 
residual regions can be written
\begin{equation} \label{eqn:kregion}
  \mathcal{K}^{l,k}_{ij} = a_k^2 \exp \left [ - \, \frac{r^2(\lambda_i, \mu_k) + r^2(\lambda_j, \mu_k)}{2 \sigma_k^2}\right ],
\end{equation}
such that the full local covariance kernel composed of a sequence of residual regions is the linear 
combination,
\begin{equation} \label{eqn:klocal}
\Klocal_{ij}(\vp_{{\mathsf C},l}) = \sum_k w^k_{ij} \, \mathcal{K}^{l,k}_{ij},
\end{equation}
with a set of (hyper-)parameters $\vp_{{\mathsf C},l} = [\{a_k, \mu_k, \sigma_k\}]$.  Note that we 
again taper the kernels with Hann windows (Eq.~\ref{eqn:Hann}) to ensure a sparse covariance 
matrix; in this case, the truncation distance $r_0$ can be set to some multiple of the Gaussian 
width (we use $r_0 = 4\sigma_k$).  Figure \ref{fig:matrix} shows how this non-stationary Gaussian 
kernel generates a localized region of enhanced variance that successfully mimics the kind of 
residuals produced by an inaccurate spectral line model.  In effect, these kernels down-weight the 
influence of such strong residuals in the likelihood calculation, mitigating any potential bias 
they might induce on inferences of the interesting parameters ($\vT$).  This acts like a robust, 
flexible, and unbiased method for (correlated) outlier rejection that preserves the integrity of 
the probabilistic framework (as opposed to manual or threshold-based clipping or masking).  

These local kernels can be further modified to account for more complex residual structures.  For 
example, late-type stars with imperfectly modeled molecular bandheads may produce a complicated 
pattern of positive and negative residuals or a pronounced mismatch over a relatively large 
spectral scale.  This phenomenologically different local covariance behavior can still be treated 
in this framework if we design an appropriate kernel. 


\subsubsection{Composite Covariance Matrix}

We can now compute the covariance matrix employed in the likelihood calculation 
(Eq.~\ref{eqn:lnlikelihood}) as the linear combination of the trivial pixel-by-pixel noise matrix 
and these global and local kernels, 
\begin{equation}
\vC_{ij}(\cov)  = b \, \delta_{ij} \, \sigma_i + w_{ij} \,\, \Kglobal_{ij}(\vp_{{\mathsf C}, g}) + 
                  \Klocal_{ij}(\vp_{{\mathsf C}, l}), 
\end{equation}
with (hyper-)parameters $\cov = [\vp_{{\mathsf C}, g}, \vp_{{\mathsf C}, l}]$.  The factor $b$ is 
a (constant) parameter that scales up the pixel noise values to account for additional detector or 
data reduction uncertainties (e.g., read noise, uncertainties in the spectral extraction procedure, 
and interpolation errors); reasonable values are $b \approx 1.02$--1.10 for well-calibrated optical 
spectra (see Section \ref{sec:examples} for examples).  If there are $N_{\rm loc}$ local covariance 
patches (see Section \ref{subsec:MCMC} on how this is determined), then there are $4N_{\rm loc}+2$ 
elements in the set of covariance (hyper-)parameters, $\cov$.  

\subsection{Priors} \label{subsec:priors}

The Bayesian framework of this inference approach permits us to specify prior knowledge about the 
model parameters, $p(\vM)$.  Since a high quality spectrum provides so much information about 
$\vT$, the inference of these parameters ends up not being very sensitive to the priors.  To be 
conservative, we generally recommend assigning uniform priors on $\vT$, such that $p(\vt_{\ast})$
is flat over the spectral library grid (and zero elsewhere) and $p(\vt_{\rm obs})$ is flat if 
$\vt_{\rm obs} \ge 0$ (i.e., for physically meaningful values).  

For (early type) stars with a clear continuum, it makes sense to assume flat priors on the 
polynomial parameters $\cheb$.  However, if information about the accuracy of the calibration is 
available (e.g., from observations of multiple spectrophotometric standards), it is possible to 
encode this information in a simple prior on the Chebyshev coefficients.  A reasonable example is a 
set of Gaussian priors with widths that encapsulate the systematic (fractional) variance of the 
derived calibration functions.  For (late type) stars with a poorly defined pseudo-continuum, 
some judicious tapering of the priors (such that high-$n$ coefficients are constrained around zero) 
may be required to ensure that broad spectroscopic features are not absorbed into the polynomial 
(see Section~\ref{sec:examples}). 

We assume uniform priors on the global covariance parameters.  For the local
covariance kernels, we adopt flat priors for the amplitudes and means, \{$a_k$,
$\mu_k$\}, and construct a specialized prior for the widths, \{$\sigma_k$\},
that is flat below the instrumental width (when $\sigma_k < \sigma_v$) and has
a rapid (logistic) taper to zero for larger widths.  This form is designed to
prevent the local kernels from diffusing to large $\sigma_k$ and low $a_k$,
since such behavior is better treated by the global kernel.  


\subsection{Exploring the Posterior} \label{subsec:MCMC}

The inference problem developed here has a natural hierarchical structure between the collections 
of ``interesting" parameters, $\vT = [\vt_{\ast}, \vt_{\rm obs}]$, and ``nuisance" hyperparameters, 
$\vP = [\cheb, \cov]$.  To explore the posterior distribution of the model conditioned on the data
\begin{equation} \label{eqn:post}
p(\vT, \vP | \vD) \propto p(\vD | \vT, \vP) \, p(\vT, \vP)
\end{equation}
for this type of structure, it is convenient to use MCMC simulations with a blocked Gibbs 
sampler coupled to the Metropolis-Hastings algorithm.  To summarize, this procedure works by 
sampling in a subset of parameters (with Metropolis-Hastings) conditioned on the current (fixed) 
values of the other parameters; after each iteration, the Gibbs sampler then updates the values of 
the sampled parameter subset and then cycles through all the (previously fixed) different parameter 
subsets in the same way (for a more nuanced mathematical description of the process, see Chapter 11 
of \citealt{gelman13}).  A step-by-step prescription follows, where the $i^{\rm th}$ 
iteration of the Gibbs sampler is indexed with a superscript: \\

\noindent (1) Initialize the parameters.  One might set $\vT^0$ based on estimates in the 
literature or scaling behaviors, and make simple assumptions about $\vP^0$.  Here, we set the 
Chebyshev coefficients ($\cheb^0$) so that the polynomials are constant ($c_0 = 1$,  $c_{>0} = 0$ 
in all spectral orders) and assume only the trivial noise spectrum contributes to the covariance 
matrix ($\cov^0 = 0$, so $\vC$ is diagonal).  \\

\noindent (2) Start the $i^{\rm th}$ (where $i \in [1,N_G]$) iteration of the Gibbs sampler.  For 
each iteration of the Metropolis-Hastings algorithm, sample in the interesting parameters $\vT$ to 
evaluate the posterior (Eq.~\ref{eqn:post}) following the framework laid out in Sections 
\ref{subsec:likelihood} and \ref{subsec:priors}.  This represents a ``slice" through the posterior 
space conditioned on the nuisance parameters being held fixed ($\vP = \vP^{i-1}$).  Then update the 
interesting parameters $\vT^{i-1} \rightarrow \vT^i$. \\

\noindent (3) Cycle through and update the nuisance parameters, $\vP^{i-1} \rightarrow \vP^i$.  For 
each spectral order,   

\begin{enumerate}[(a)]
\item Sample in the polynomial coefficients $\cheb$ along a subset of the posterior space where 
$\vT^i$ and $\cov^{i-1}$ are fixed.  Update the coefficients, $\cheb^{i-1} \rightarrow \cheb^i$.  

\item Sample in the global (stationary) covariance kernel parameters, $\vp_{{\mathsf C},g} = 
[a_g, \ell]$, with $\vT^i$, $\cheb^i$, and the local covariance kernel parameters, 
$\vp_{{\mathsf C}, l}^{i-1}$, fixed.  Update $\vp_{{\mathsf C}, g}^{i-1} \rightarrow \vp_{{\mathsf 
C}, g}^i$.

\item If any local (non-stationary) covariance kernels have been instantiated (see below), sample in their hyperparameters $\vp_{{\mathsf C},l}$ with $\vT^i$, 
$\cheb^i$, and $\vp_{{\mathsf C}, g}^i$ fixed.  Update the local kernel parameters 
$\vp_{{\mathsf C}, k}^{i-1} \rightarrow \vp_{{\mathsf C}, k}^i$.  
\end{enumerate}

\noindent (4) Return to Step~(2) and iterate to convergence. \\

\noindent (5) Repeat the procedure in Steps~(1)--(4) with different initializations and compute 
convergence diagnostics to ensure that all of the chains have reached the same global maximum in 
the posterior probability distribution. \\

Local kernels are instantiated by the following procedure:  an ``average''
residual spectrum is created by combining ~500 spectra residuals stored from a
burn-in period using only global covariance kernels (prior to storage the
Markov chain is thinned to account for autocorrelation of the posterior
samples). Then, using an iterative thresholding criterion similar in procedure
to ``sigma clipping,''\footnote{Although the procedure of identifying outliers
  is similar to sigma clipping, the inference on the stellar parameters is
  emphatically \emph{not} the same as sigma clipping, since we now determine
  the weights of these spectral outliers inside of a probabilistic framework,
  rather than directly setting their weights to zero as in sigma clipping.} we
  identify the largest outlier pixel not already covered by a local kernel,
  instantiate a local kernel at its location, and repeat until no residual
  pixels above a certain threshold remain. Alternative local kernel
  instantiation schemes, such as re-evaluating the location of kernels with
  each Gibbs sampler iteration, yield similar results to the thresholding
  approach. However, we found that this thresholding approach most consistently
  converged with the least computational overhead. We explored the behavior of
  setting different threshold levels, and decided to use four times the
  standard deviation of the average residual spectrum. Lower thresholds (e.g.,
  3$\sigma$ and 3.5$\sigma$) result in the instantiation of more kernels, which
  in turn slightly reduces the amplitude of the global kernel. Taken to the
  logical conclusion, if the threshold was set low enough then there would be a
  local kernel for each spectral line and no global kernel would be required.
  We find that the final stellar posterior is relatively insensitive to the
  choice of threshold level as long as it is set low enough to capture the most
  egregious spectral outliers (e.g., 4$\sigma$).  Once all of the local kernels
  have been instantiated, the Gibbs sampler is run for another period of
  burn-in.\footnote{There is no practical reason to delete local kernels once
    instantiated.  If the parameters have changed such that a given local
    kernel is no longer required, that kernel amplitude will be driven towards
    zero and represent a negligible contribution to $\vC$; in effect, the model
    will act as if the kernel were deleted automatically.}

After burn-in is complete, we periodically pause the Gibbs sampler and compute the Gelman-Rubin convergence 
diagnostic  $\hat{R}$ \citep[][their Eq.~11.4]{gelman13}, which compares the intra-chain and 
inter-chain variances to assess how the inference of the posterior would be improved if the chains 
were to be run for an infinite number of iterations.  The Gibbs sampler is eventually stopped if 
$\hat{R} \, < \, 1.1$, and the chains appear converged in a visual inspection. 

Gibbs sampling from the posterior with this procedure can be a computational challenge.  A typical 
spectrum might have $N_{\rm pix}$$>$1000, and therefore the many repeated evaluations of the matrix 
product $\vR^{\trans} \vC^{-1} \vR$ in the likelihood function calculation can be numerically 
expensive; prohibitively so in the brute force sense, since $\vC$ is non-trivial by design.  
However, there are two aspects of these calculations that enable us to take advantage of some 
clever algorithms designed for these kinds of issues.  First, since we are only interested in the 
product $\vR^{\trans} \vC^{-1} \vR$ and not $\vC^{-1}$ itself, we can employ some efficient sparse 
matrix approximations that avoid the computational expense of matrix inversion.  And second, 
because $\vC$ is a symmetric, positive semi-definite matrix, we can employ Cholesky factorization
to optimize the evaluation of the matrix product.  In practice, this means Steps~(2), (3a), and 
(3b) in the procedure outlined above can be conducted with minimal computation cost.  Although the
Cholesky factorization must be re-done for each update of $\vp_{\mathsf C}$ (Step~3d), this does 
not incur a high cost because the covariance kernels were designed to deliver a sparse matrix (via 
the Hann windows).  We use the high-performance 
\texttt{SuiteSparse/CHOLMOD}\footnote{\url{http://www.cise.ufl.edu/research/sparse/cholmod/}} 
library to implement the sparse matrix and Cholesky factorization operations \citep{chen08,
davis09}, and extend the Metropolis-Hastings sampler included in the {\tt emcee} package 
\citep{foreman-mackey13} to function within a blocked Gibbs 
sampler.\footnote{\url{https://github.com/iancze/emcee}} \\


\section{Demonstrations} \label{sec:examples}

In this section, we aim to demonstrate the functionality and highlight the flexibility and utility 
of the probabilistic inference methodology described above.  To do that, we illustrate how the 
modeling framework operates for two representative examples.  The first is an elaboration of the 
example shown throughout Section \ref{sec:method}, using a high resolution optical 
($\sim$5000-5400\,\AA) spectrum of the F5 dwarf main sequence star (and transiting exoplanet host) 
WASP-14 \citep{joshi09,torres12}.  This spectrum is interpreted in the context of two different 
synthetic model libraries: a custom modification of the \citet{castelli04} models designed and 
empirically calibrated to reproduce well the optical spectrum around the \ion{Mg}{1}\,b triplet at 
$\sim$5100\,\AA\ for Sun-like stars (used in {\tt SPC}; hereafter the {\sc CfA/Kurucz} library), 
and the most recent incarnation of the {\sc Phoenix} library \citep{husser13}.  The second 
example uses a medium resolution near-infrared ($\sim$2.0-2.4\,$\mu$m) spectrum of the M5 dwarf 
star Gliese\,51 (hereafter Gl\,51), observed as part of the NASA/IRTF library of spectral standards 
\citep{cushing05,rayner09}.  In this case we use the {\sc Phoenix} library to generate models, 
since it is well-sampled at cooler temperatures.


\subsection{WASP-14} \label{subsec:wasp}

A high resolution ($R\approx44,000$) optical spectrum of WASP-14 was obtained on 2009 June 14 
using the Tillinghast Reflector Echelle Spectrograph \citep[TRES;][]{furesz08} on the Fred Lawrence 
Whipple Observatory 1.5\,m telescope.  TRES delivers a 51-order echelle spectrum covering the 
full optical wavelength range (3860--9100\,\AA).  The data were reduced and calibrated using 
standard techniques in the TRES pipeline (cf.,~\citealt{buchhave10}; see \citealt{torres12} for 
more specific details).  At 5100\,\AA, the S/N is $\sim$150 per resolution element.  

\citet{torres12} originally acquired these data in an effort to measure the WASP-14 stellar 
properties, and thereby better constrain the parameters of the transiting exoplanet it hosts.  To 
that end, they employed the {\tt MOOG} and {\tt SPC} approaches outlined in Section 
\ref{sec:intro}.  Their analysis was performed in two ways, with the surface gravity treated as a 
free parameter or assumed to be fixed (to $\log g = 4.29$) based on an inference of the mean 
stellar density from the exoplanet transit depth and a comparison of WASP-14 photometry to stellar 
evolution models in the H-R diagram \citep{joshi09}.  Only parameter inferences from the latter 
assumption were reported.  The {\tt MOOG} analysis employed \citet{kurucz93} atmospheres to 
synthesize a suite of individual \ion{Fe}{1} and \ion{Fe}{2} lines in the $\sim$4300--6750\AA\ 
region, whose equivalent widths were compared with the TRES measurements in a simple least-squares 
sense.  This approach suggests that $T_{\rm eff} = 6150\pm75$\,K and $[{\rm Fe/H}] = 
-0.34\pm0.10$\,dex.  The {\tt SPC} analysis relied on a direct comparison between three TRES 
spectral orders covering $\sim$5100-5400\,\AA\ and synthetic spectra from the {\sc CfA/Kurucz} 
library; it indicates $T_{\rm eff} = 6507\pm50$\,K, $[{\rm Fe/H}] = -0.15\pm0.08$\,dex, and $v \sin 
i = 3.9\pm0.5$\,km s$^{-1}$.  It is worth noting that these parameter inferences represent an 
average of those determined from four distinct TRES datasets, such that the uncertainties reflect 
the systematic spread between the best-fit parameter values. \comm{This is something we need to 
discuss more with Dave and Willie.}

Given the decision to employ a spectral library to generate models (Sect.~\ref{subsec:synthetic}), 
a direct comparison of the \citeauthor{torres12}~{\tt SPC} result with our framework is relevant.  
Using the same TRES spectral orders (for a single WASP-14 observation, as noted above), the {\sc 
CfA/Kurucz} library, and an appropriate $\delta$-function prior on $\log g$, we infer parameters 
that are entirely consistent with the {\tt SPC} approach; see Table~\ref{table:Kurucz}.  
Figure~\ref{fig:Kurucz_residuals} demonstrates the quality of our approach in reproducing the 
WASP-14 spectrum and, especially significant, the structure of the residuals.  
Figure~\ref{fig:Kurucz_posterior} shows some marginal projections of the posterior-space, 
highlighting key parameter degeneracies.  
%Figure~\ref{fig:metacomparison} compares the inferred 
%parameters with the various determinations made by \citet{torres12}.  

\begin{figure*}[!t]
\includegraphics{figs/residuals_Kurucz_logg.pdf}
\figcaption{({\it top}) A representative segment of the TRES spectrum of WASP-14 ({\it blue}), 
overlaid with a {\sc CfA/Kurucz} model ({\it red}) generated by drawing parameters from the 
posterior distribution (for a fixed $\log g = 4.29$).  ({\it bottom}) The residual spectrum along 
with contours representing the distributions of a large number of random draws from the covariance 
matrix (the shading is representative of the 1, 2, and 3\,$\sigma$ spreads of that distribution of 
draws), as in Fig.~\ref{fig:matrix}.  With such a finely tuned model library, local covariance 
kernels are not required.  \label{fig:Kurucz_residuals}}
\end{figure*}


\begin{deluxetable}{lr@{ $\pm$ }l|r@{ $\pm$ }l}[!b]
\tablecaption{\label{table:Kurucz}Inferred Parameters for WASP-14}
\tablehead{\colhead{Parameter} & \multicolumn{2}{c}{{\sc CfA/Kurucz}} & \multicolumn{2}{c}{{\sc Phoenix}}}
\startdata
$T_{\rm eff}$ (K) & 6517     & 13                      &  6273   & 15        \\
$\log g$      & 4.29     & 0 (fixed)               &  4.29   & 0 (fixed) \\
$\Z$          & -0.27    & 0.01                    & -0.498  & 0.006     \\
$v \sin i$ ($\kms$)\tablenotemark{a}   & 4.29     & 0.05                    &  4.89   & 0.05      \\
$v_z$ ($\kms$)        & -4.62    & 0.02                    & -4.86   & 0.02      \\
$\log \Omega$\tablenotemark{b} & -12.7181 & 0.0004 & -19.678 & 0.001
\enddata
\tablenotetext{a}{Small differences in the rotational broadening between the two libraries are
expected, since they assume different micro- and macro-turbulence behavior in the stellar
atmospheres.}
\tablenotetext{b}{The {\sc CfA/Kurucz} spectra are scaled such that the average flux is unity, rather than given in units of flux at the stellar surface, so this value is an unknown multiple of $R^2/d^2$.  The inference on $\Omega$ from the {\sc Phoenix} library is in steradian units.}
\tablecomments{The quoted values represent the ``best-fit", the peak of the marginal posterior 
distributions for each parameter.  The quoted uncertainties correspond to the 68.3\%\ 
($\sim$1\,$\sigma$) confidence intervals.  Expanded lists of the inferred values and uncertainties 
for all nuisance parameters are available electronically.}
\end{deluxetable}


\begin{figure}[!b]
  \includegraphics[width=0.5\textwidth]{figs/Kurucz_triangle.pdf}
  \figcaption{The posterior probability distributions for the interesting stellar parameters 
(marginalized over all other model parameters) of WASP-14 based on the {\sc CfA/Kurucz} model 
library, as explored by the MCMC Gibbs sampler.  For the two-dimensional posterior projections, 
contours are drawn at the standard 1, 2, and 3\,$\sigma$ levels (of a normal distribution) for 
reference.  \label{fig:Kurucz_posterior} }
\end{figure}


%\begin{figure}[!htb]
%\begin{center}
%\includegraphics{figs/metacomparison.pdf}
%\caption{The posterior peaks and widths for various determination of the stellar parameters of WASP-14. The determinations in \citet{torres12} are shown along with the estimates using the {\sc CfA/Kurucz} synthetic library and the {\sc PHOENIX} synthetic library. \todo{What else do we want to show on here?}}
%\label{fig:metacomparison}
%\end{center}
%\end{figure}

It is beneficial to review what factors into the parameter uncertainties.  In our approach, we 
consider contributions from both trivial (Poisson) noise and a non-trivial Gaussian process 
covariance matrix.\footnote{Note that the {\sc CfA/Kurucz} library is so well-tuned for stars like 
WASP-14 over this limited spectral range that no local covariance kernels need to be instantiated; 
in this specific case, we employ only global covariance kernels to reproduce the residual 
structure.} To decompose their respective contributions, we performed the same analysis with only a 
trivial covariance matrix ($b = 1$; $\cov = 0$), which simplifies the likelihood function to the 
familiar $\chi^2$ form.  Doing this, we identify little bias to the best-fit parameters, but find 
unrealistic precision (i.e., $T_{\rm eff}$ to $\pm$5\,K, $[{\rm Fe/H}]$ to $\pm0.004$\,dex, and $v 
\sin i$ to $\pm0.01$\,km s$^{-1}$).  Such small uncertainties are to be expected, since the 
prescribed likelihood function presumes that the data are generated from the model; in this 
paradigm, the only way to introduce deviation is through white noise (see Fig.~\ref{fig:matrix}).  
Of course, that implicit assumption is invalid, since just a few simple parameters ($\vT$) are 
generally insufficient to account for the thousands of pixels and hundreds of spectral features in 
a typical dataset.  In essence, the data and an imperfect model spectrum also have {\it systematic} 
differences that also contribute to the uncertainties, which we forward-model using a non-trivial 
covariance matrix.  In this specific case, these systematic and the Poisson uncertainties 
contribute roughly equally to the $\vT$ posteriors.  For synthetic models that are less finely 
tuned than the {\sc CfA/Kurucz} grid, the systematic uncertainties will dominate (see below). 

In addition to noise in the data (statistical uncertainties) and systematic uncertainties in the 
models, we might also expect that systematics associated with the instrument and/or calibration 
contribute to the parameter uncertainties.  Common practice is to estimate these latter systematics 
by comparing parameter inferences made using different spectra (e.g., from different instruments or 
observing nights): the results are usually presented as an average, with uncertainties inflated by 
adding in a ``floor" term that accounts for the dispersion between the inferences from individual 
spectra.  That procedure implicitly assumes that these systematics are Gaussian (add in quadrature) 
and independent in each parameter.  But the approach we are advocating here avoids such a heuristic 
by self-consistently parameterizing the fit quality.  Because the parameter uncertainties are 
derived through a forward model, this method (crucially) preserves the morphologies of intrinsic 
parameter degeneracies in a way that cannot be reproduced by artificially (i.e., manually) 
inflating the posteriors.  

To quantify these instrumental systematics for WASP-14, we modeled the three other TRES spectra 
obtained by \citet{torres12} independently (under the same assumptions).  We found a minimal 
scatter of $\sim$20\,K in $T_{\rm eff}$ and $\sim$0.02\,dex in $\Z$ between the individual 
inferences, a testament to quality calibration and an exceptionally stable spectrograph.  The more 
appropriate way of combining the inferences is to model these four spectra simultaneously in our 
hierarchical framework: in that case, we found that the parameter inferences become slightly more 
precise (as one would expect for a weighted average and well-tuned models), while preserving the 
intrinsic correlations between parameters (something expressly destroyed in a weighted average).

%\comm{I am not sure how/if it will fit in, but I want to see the results of fitting many more 
%orders with Phoenix.}

While comparisons with the {\sc CfA/Kurucz} models confirm that our methodology can faithfully 
reproduce the inferences made with standard spectral fitting routines, they do little to illustrate 
a key feature -- the treatment of local patches of large covariance (see 
Sect.~\ref{subsec:local_covariance}) in a more sophisticated likelihood function.  For that we turn 
to the {\sc Phoenix} library, comprised of model spectra with a much broader spectral range that 
have not been fine-tuned for solar type stars.  As a result, users should expect that there will 
likely be a population of ``outlier" residual lines present when comparing any observed spectrum 
with the {\sc Phoenix} models \citep[e.g.,][their Fig.~8]{husser13}.  The standard approach is to 
outright ignore, or perhaps ``$\sigma$-clip", the outlier lines and proceed with fitting the 
remainder of the spectrum.  However, it is difficult to quantify how such decisions ultimately 
affect the parameter inferences \citep{hogg10}.  By parameterizing these residual features with 
local covariance kernels, we are self-consistently preserving any discriminatory power against the 
stellar parameters that might still be contained in their imperfect representations.  

\begin{figure*}[!htb]
\includegraphics{figs/residuals_PHOENIX_logg.pdf}
\figcaption{Same as Fig.~\ref{fig:Kurucz_residuals} for the {\sc Phoenix} models.  Note the 
increased vertical scale and local covariance structure for the residuals.
 \label{fig:PHOENIX_residuals}}
\end{figure*}

\begin{figure}[!b]
\begin{center}
  \includegraphics[width=0.5\textwidth]{figs/PHOENIX_triangle.pdf}
\figcaption{Same as Fig.~\ref{fig:Kurucz_posterior}, but for the {\sc Phoenix} models.  
\label{fig:PHOENIX_posterior}}
\end{center}
\end{figure}


%This behavior of the {\sc PHOENIX} library motivates the use of global and local covariance kernels in a sophisticated likelihood function. The amplitude and scale of the global covariance grows to capture the discrepancy between data spectrum and synthetic spectrum, and acts as a mechanism to account for the systematic mismatch of data spectrum and model spectrum. Including this covariance broadens the posteriors on the stellar parameters, while the local covariance kernels provide cushion against outlier lines.  

Figure~\ref{fig:PHOENIX_residuals} illustrates the approach in practice through a comparison of the 
WASP-14 data and the {\sc Phoenix} models.  There are two notable differences in the residual 
spectra presented there and in the corresponding Figure~\ref{fig:Kurucz_residuals} for the {\sc 
CfA/Kurucz} models.  First, the amplitude of the global covariance structure is $\sim$2$\times$ 
larger for the {\sc Phoenix} models: since that amplitude is an indirect parameterization of the 
fit quality, this indicates that the {\sc Phoenix} models present an overall worse match to the 
data.  Second, there are several local regions of strong residuals (outlier lines), which are 
enveloped in a parametric treatment of the local covariance structure.  In effect, we have modeled 
the large residuals with a suite of individual covariance kernels, with parameters that identify 
and appropriately down-weight imperfect model spectral lines in a self-consistent manner.

Aside from the structure of the covariance matrix, there is also a striking difference between the 
posterior distributions of the stellar parameters inferred using the {\sc Phoenix} and {\sc 
CfA/Kurucz} model libraries: see Table~\ref{table:Kurucz} and compare 
Figures~\ref{fig:Kurucz_posterior} and \ref{fig:PHOENIX_posterior}.  The {\sc Phoenix} models find 
a systematically cooler temperature (by $\sim$240\,K) and lower metallicity (by a factor of 
$\sim$2) than inferred from the {\sc CfA/Kurucz} models.  Because our framework explicitly 
mitigates the potential for posterior bias from imperfect matches between data and models, we can 
safely conclude that these apparent discrepancies are intrinsic to the different input physics of 
the model libraries.\footnote{It is worth noting that these differences are not a manifestation of 
the stringent prior on surface gravity.  When the spectra are modeled with $\log g$ unconstrained, 
the posteriors for both libraries shift, but their respective discrepancies actually increase 
slightly.}  Such a comparison serves as a stark reminder that incomplete and/or over-simplified 
physical prescriptions remain the most significant source of systematic uncertainty in estimates 
of fundamental stellar parameters.


\subsection{Gl~51}

A moderate resolution ($R\approx2,000$) near-infrared spectrum of Gl~51 was obtained on 2000 
Nov 6 using the SPEX instrument \citep{rayner03} on the 2.3\,m NASA Infrared Telescope Facility 
(IRTF).  SPEX is a cross-dispersed echelle spectrograph that covers the red-optical to 
thermal-infrared spectrum (0.7--5.5\,$\mu$m) in two settings.  These data were obtained as part of 
the IRTF spectral standard library project \citep{cushing05,rayner09}, and were processed through 
the well-vetted {\tt Spextool} reduction pipeline \citep{cushing04,vacca03} to deliver a fully 
calibrated spectrum.  At 2.1\,$\mu$m, the S/N is $\sim$400 per resolution element.

Modeling late-type stellar atmosphere structures and their spectra is considerably more complex 
than for Sun-like stars, due to lingering uncertainties in the atmosphere physics and molecular 
opacities.  Especially confounding is the presence of complex condensates (clouds) at the coolest 
temperatures \citep{allard13}, making it considerably more challenging to determine (sub-)stellar 
properties \citep{rajpurohit14}.  Various approaches have been taken to infer stellar parameters in 
the face of these difficulties, including iteratively masking regions with poor spectral agreement 
\citep[e.g.,][]{mann13}.  Astutely, \citeauthor{mann13}~note that such a scheme may exclude 
regions of the spectrum that contain intrinsically useful information for discriminating between 
physical properties, and that a more sophisticated approach would weight each spectral region based 
on its consistency with the data.  The modeling framework that we have constructed here does 
exactly that.

\begin{figure*}[!htb]
  \includegraphics{figs/residuals_Gl51_logg.pdf}
  \figcaption{The $K$-band SPEX spectrum of Gl~51 ({\it blue}) compared with a {\sc Phoenix} model 
({\it red}) generated by drawing parameters from the posterior distribution (for a fixed $\log g = 
5.0$).  ({\it bottom}) The residual spectrum along with contours representing the distributions of 
a large number of random draws from the covariance matrix (the shading is representative of the 1, 
2, and 3\,$\sigma$ spreads of that distribution of draws), as in Fig.~\ref{fig:}.  Note how the 
``outlier" features are clearly identified and treated by the local covariance kernels.
\label{fig:Gl51_residuals}}
\end{figure*}

\begin{figure}[!b]
  \includegraphics[width=0.5\textwidth]{figs/Gl51_triangle.pdf}
  \figcaption{The posterior probability distributions for the interesting stellar parameters 
(marginalized over all other model parameters) of Gl~51 based on the {\sc Phoenix} model library, 
as explored by the MCMC Gibbs sampler.  For the two-dimensional posterior projections, contours are 
drawn at the standard 1, 2, and 3\,$\sigma$ levels (of a normal distribution) for reference.  
\label{fig:Gl51_posterior}}
\end{figure}

As a point of reference, \citet{rojas-ayala12} used a $K$-band spectrum at similar resolution to 
the SPEX data to estimate the Gl~51 stellar parameters using an index technique.  They measured 
equivalent widths for the 2.205\,$\mu$m \ion{Na}{1} doublet and 2.263\,$\mu$m \ion{Ca}{1} triplet, 
along with a pseudo-continuum index defined over three narrow passbands, 2.070--2.090, 
2.235--2.255, and 2.360--2.380\,$\mu$m (see their Fig.~2 for a useful visualization), designed to 
probe the spectral curvature induced by H$_2$O absorption bands.  With reference to a custom grid 
of the {\sc BT-Settl} modifications of the {\sc Phoenix} library \citep{allard12}, 
\citeauthor{rojas-ayala12}~infer $T_{\rm eff} = 3039\pm56$\,K and $[{\rm Fe/H}] = 0.28\pm0.17$ for 
a fixed $\log g = 5.0$.  

By modeling the $K$-band region of the SPEX data with the {\sc Phoenix} library\footnote{The 
differences between the \citet{husser13} {\sc Phoenix} library and the {\sc BT-Settl} modification 
of the {\sc Phoenix} models at these (relatively) high effective temperatures are minor.  Since the 
former is defined over a well-sampled, more regular grid of stellar parameters, we prefer it here 
for computational simplicity.} and a $\delta$-function prior on $\log g$ (at 5.0), we infer 
parameters for Gl~51 that are consistent with \citet{rojas-ayala12}.  
Figure~\ref{fig:Gl51_residuals} displays the spectral modeling results, and 
Figure~\ref{fig:Gl51_posterior} shows the marginal posterior distributions for the relevant stellar 
parameters.  The best-fit parameter values and their associated uncertainties are compiled in 
Table~\ref{table:Gl51}.

We concur with \citet{rojas-ayala12} that the {\sc Phoenix} models manage to match the overall 
spectral morphology of mid-M type stars well, but consistently under-predict the strengths of the 
\ion{Na}{1} and \ion{Ca}{1} resonance lines, even for high metallicities.  \citet{rajpurohit10} 
speculated that this discrepancy may be a consequence of inaccurate atomic data (oscillator 
strengths and/or opacities).  \hili{The indexing technique adopted by \citeauthor{rojas-ayala12} 
presumes that these discrepancies do not affect the line {\it ratios}}.  Our approach offers an 
alternative that makes no such assumption, instead using local covariance kernels to 
self-consistently determine the ``weights" of discrepant spectral lines in the overall fit.  In 
that sense, these outlier features still bring their full information content to bear on the 
posterior distributions of the stellar parameters without imposing a systematic bias.  
Figure~\ref{fig:Gl51_residuals} demonstrates that these features have been identified as
problematic, resulting in localized patches of appropriately inflated covariance.

\begin{deluxetable}{lr@{ $\pm$ }l}[h]
\tablecaption{\label{table:Gl51}Inferred Parameters for Gl 51}
\tablehead{\colhead{Parameter} & \multicolumn{2}{c}{{\sc Phoenix}}}
\startdata
$T_{\rm eff}$ (K) & 2998  & 17 \\
$\log g$ & 5.0 & 0 (fixed) \\
$\Z$ & -0.01 & 0.04 \\
$v \sin i$ ($\kms$) & \hili{5.68} & \hili{4.15} \\
$v_z$ ($\kms$) & 12.1 & 1.3 \\
$\log \Omega$ (sr) & -19.628  & 0.003
\enddata
\tablecomments{Notation as in Table~\ref{table:Kurucz}.}
\end{deluxetable}

The fitting methodology adopted here could prove especially useful in spectroscopic inference for
cool stars like Gl~51, where substantial uncertainties in their more complex atmospheres will 
naturally produce systematic deviations between models and data.  However, many of 
those discrepancies will be manifested in molecular features, which likely result in considerably 
more complex residual structures than noted here \citep[e.g., the TiO bands in the red-optical; 
see][their Fig.~9]{mann13}.  The overall framework we have employed should still function, although 
more appropriate local covariance kernels may need to be developed to capture the different nature 
of these outliers.  For example, one might employ hybrid kernels (like the product of a truncated 
exponential and a \matern\ kernel) or empirically-motivated parametric shapes (e.g., a saw-tooth 
pattern) to provide a better representation than a simple Gaussian feature.  


\section{Discussion} \label{sec:discussion}

Astronomers exploit spectroscopy to retrieve physical information about their targets.  Ideally, 
such inferences are made with the maximal precision afforded by the measurement noise, and do not 
suffer from any systematic bias.  But in practice, the spectral models used as references are never 
perfect representations.  Even modest mismatches between data and model can propagate substantial 
systematic uncertainty into the inference problem.  In high-sensitivity applications (e.g., stellar 
and exoplanetary astrophysics), ignoring these systematics can give a false sense of both precision 
and accuracy in the inferences of key parameters.  Typically, the more egregious of these 
imperfections are ``mitigated" by dismissal (explicitly not considering a subset of the data; e.g., 
masking, clipping).  Rarely, they are confronted directly with painstaking, computationally 
expensive fine-tuning of more general (nuisance) parameters in the model (e.g., oscillator 
strengths, opacities), albeit only over a very limited spectral range and region of physical 
parameter-space (e.g., the {\sc CfA/Kurucz} library; Sect.~\ref{subsec:wasp}).

We have presented an alternative approach to dealing with this fundamental issue, grounded in a 
generative, hierarchical Bayesian framework.  The method advocated here constructs a sophisticated 
likelihood function, employing a non-trivial covariance matrix to treat the correlated 
pixel-to-pixel residuals generated from intrinsically imperfect models.  That matrix is composed of 
a linear combination of {\it global} (stationary) and {\it local} (non-stationary) Gaussian 
Process kernels, which parameterize an overall mild covariance structure as well as small patches 
of highly discrepant outlier features.  The approach we describe is generally applicable to any 
spectroscopic inference problem (e.g., population synthesis in unresolved star clusters or 
galaxies, physical/chemical models of emission line spectra in star-forming regions, etc.).  
Moreover, it has the flexibility to incorporate additional information (as priors) or parametric 
complexity (if desired), and could be deployed as a substitute for a simplistic $\chi^2$ metric in 
already-established fitting tools (e.g., {\tt SME}, {\tt MOOG}).  To demonstrate how it is used, we 
determined the surface parameters of main-sequence stars with mid-F and mid-M spectral types from 
high-S/N optical and near-infrared data, with reference to pre-computed model libraries 
(Sect.~\ref{sec:examples}).

The novelty of employing this kind of likelihood function in the spectroscopic inference problem is 
that the treatment of data--model mismatches (in essence, the fit quality) is explicitly built into 
the forward-modeling framework.  This offers the unique advantage that discrepant spectral features 
(outliers), which may contain substantial (even crucial) information about the parameters of 
interest, can still effectively propagate their useful information content into the posteriors with 
a weighting that is determined self-consistently.  From a practical standpoint, this means that 
{\it all of the data} can be employed in the inference problem without undue concern that the 
posteriors will be biased by model imperfections, even in the case of models with limited 
parametric flexibility (e.g., pre-computed spectral libraries).

Ultimately, the benefits of employing covariance kernels to accommodate imperfect models could 
be extended well beyond modeling the spectra of individual targets.  In principle, the approach we 
have described here can be used to systematically discover and quantify imperfections in spectral 
models and eventually to build data-driven improvements of those models that are more appropriate 
for spectroscopic inference.  Consider the specific application to stellar spectroscopy, which has 
been the focus here.  By fitting many stellar spectra with the same family of models, we can 
catalog the covariant structure of the fit residuals -- especially the parameters of the local 
covariance kernels -- to collate quantitative information about where and how the models tend to 
deviate from observational reality.  That information can be passed to the spectral synthesis 
community, in some cases enabling modifications that will improve the quality of the spectral 
models.  On a large enough scale, this feedback between observers and modelers could be used to 
refine inputs like atomic and molecular data (oscillator strengths, opacities), elemental abundance 
patterns, and perhaps the stellar atmosphere structures.

Alternatively, this kind of feedback could be used to make data-driven modifications to the already 
existing models, creating a new library of semi-empirical spectral models.  This could be 
accomplished by linking the parameters of the covariance kernels derived from fitting many spectra 
in a hierarchical Bayesian model, which would add confidence to the assessment that certain 
spectral features are {\it systematic} outliers and offer general quantitative guidance on how to 
weight them in the likelihood calculation.  Rather than simply assembling an empirical spectral 
library using only observations, this combined machine-learning approach would naturally provide a 
physical anchoring for the key physical parameters, since they are reflected in the spectra based 
on the physical assumptions in the original models.  This kind of large-scale analysis holds great 
promise in the (ongoing) era of large, homogeneous high resolution spectroscopic datasets (e.g., 
like those being collected in programs like the APOGEE and HERMES surveys), since they provide 
enormous leverage for identifying and improving the underlying model systematics.

\comm{Should make note of surveys like the ESA/Gaia program, SEGUE, RAVE, too.  Probably need to 
include citations to each.  Also, I think HERMES is really GALAH, right?  If not, it should be 
linked to that, since there is a popular Herschel HERMES program that will confuse people...}


\acknowledgments  List your acknowledgments (don't forget anyone!).  I can think of: 
Foreman-Mackey, Hogg, people on Johnson's group?, Lars?, TRES archive people?  You might want to 
acknowledge your NSF Fellowship here, and the Smithsonian Institution (how you're being paid now), 
for funding.  Figures \ref{fig:Kurucz_posterior}, \ref{fig:PHOENIX_posterior}, and \ref{fig:Gl51_posterior} were generated with \texttt{triangle.py} \citep{foreman-mackey14}.


\bibliographystyle{yahapj}
\bibliography{stellarspectra}


\end{document}<|MERGE_RESOLUTION|>--- conflicted
+++ resolved
@@ -68,6 +68,7 @@
 \newcommand{\Kglobal}{\KK^{\textrm{g}}}
 \newcommand{\Klocal}{\KK^l}
 
+
 \newcommand{\todo}[1]{ \textcolor{blue}{\\TODO: #1}}
 \newcommand{\comm}[1]{ \textcolor{red}{SA: #1}}
 \newcommand{\hili}[1]{ \textcolor{green}{#1}}
@@ -82,15 +83,10 @@
 
 \slugcomment{draft: \today{}}
 
-<<<<<<< HEAD
 
 %\title{A Method for the Spectroscopic Inference of Stellar Parameters}
 \title{Robust Spectroscopic Inference with Imperfect Models}
 \author{Ian Czekala, Sean M.~Andrews, Guillermo Torres, \& David W.~Latham}
-=======
-\title{A Method for the Spectroscopic Inference of Stellar Parameters}
-\author{Ian Czekala, Sean M.~Andrews, et al.}
->>>>>>> ac0d4d8f
 \affil{Harvard-Smithsonian Center for Astrophysics, 60 Garden Street, Cambridge, MA 02138}
 \email{iczekala@cfa.harvard.edu}
 
@@ -392,7 +388,6 @@
 \label{fig:chebyshev}}
 \end{center}
 \end{figure}
-
 
 \subsection{Model Evaluation} \label{subsec:likelihood}
 
@@ -848,6 +843,13 @@
 reference.  \label{fig:Kurucz_posterior} }
 \end{figure}
 
+\begin{figure*}[!htb]
+\begin{center}
+\includegraphics{figs/residuals_Kurucz_logg.pdf}
+\caption{A sample of the WASP-14 data set overlaid with a model spectrum produced by parameters drawn from the posterior probability distribution (fixing $\log_{10} g = 4.29$ dex) and using the {\sc CfA/Kurucz} synthetic library. The residuals are shown zoomed along with the three-sigma contours of random draws from the covariance matrix, after Figure~\ref{fig:matrix}.}
+\label{fig:Kurucz_residuals}
+\end{center}
+\end{figure*}
 
 %\begin{figure}[!htb]
 %\begin{center}
